--- conflicted
+++ resolved
@@ -506,10 +506,6 @@
             }
         }, new Promise.Adapter<Stream>());
         assertThat(dataReceivedLatch.await(5, TimeUnit.SECONDS), is(true));
-<<<<<<< HEAD
-        LOG.info("sendRequest done");
-=======
->>>>>>> 0e4fbcb1
     }
 
     private void run2ndClientRequests(final boolean validateHeaders,
