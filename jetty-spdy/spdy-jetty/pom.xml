--- conflicted
+++ resolved
@@ -1,67 +1,16 @@
 <?xml version="1.0" encoding="UTF-8"?>
-<<<<<<< HEAD
-<project xmlns="http://maven.apache.org/POM/4.0.0" xmlns:xsi="http://www.w3.org/2001/XMLSchema-instance" xsi:schemaLocation="http://maven.apache.org/POM/4.0.0 http://maven.apache.org/xsd/maven-4.0.0.xsd">
-  <parent>
-    <groupId>org.eclipse.jetty.spdy</groupId>
-    <artifactId>spdy-parent</artifactId>
-    <version>8.1.3-SNAPSHOT</version>
-  </parent>
-  <modelVersion>4.0.0</modelVersion>
-  <artifactId>spdy-jetty</artifactId>
-  <name>Jetty :: SPDY :: Jetty Binding</name>
-  <build>
-    <plugins>
-      <plugin>
-        <artifactId>maven-dependency-plugin</artifactId>
-        <executions>
-          <execution>
-            <id>copy</id>
-            <phase>generate-resources</phase>
-            <goals>
-              <goal>copy</goal>
-            </goals>
-            <configuration>
-              <artifactItems>
-                <artifactItem>
-                  <groupId>org.mortbay.jetty.npn</groupId>
-                  <artifactId>npn-boot</artifactId>
-                  <version>${npn.version}</version>
-                  <type>jar</type>
-                  <overWrite>false</overWrite>
-                  <outputDirectory>${build.directory}/npn</outputDirectory>
-                </artifactItem>
-              </artifactItems>
-            </configuration>
-          </execution>
-        </executions>
-      </plugin>
-      <plugin>
-        <artifactId>maven-surefire-plugin</artifactId>
-        <configuration>
-          <skip>true</skip>
-          <argLine>-Xbootclasspath/p:${build.directory}/npn/npn-boot-${npn.version}.jar </argLine>
-        </configuration>
-      </plugin>
-    </plugins>
-  </build>
-  <profiles>
-    <profile>
-      <id>eclipse-release</id>
-      <build>
-=======
 <project xmlns="http://maven.apache.org/POM/4.0.0" xmlns:xsi="http://www.w3.org/2001/XMLSchema-instance"
          xsi:schemaLocation="http://maven.apache.org/POM/4.0.0 http://maven.apache.org/xsd/maven-4.0.0.xsd">
     <parent>
         <groupId>org.eclipse.jetty.spdy</groupId>
         <artifactId>spdy-parent</artifactId>
-        <version>7.6.3-SNAPSHOT</version>
+        <version>8.1.3-SNAPSHOT</version>
     </parent>
     <modelVersion>4.0.0</modelVersion>
     <artifactId>spdy-jetty</artifactId>
     <name>Jetty :: SPDY :: Jetty Binding</name>
 
     <build>
->>>>>>> c9ce3eb1
         <plugins>
             <plugin>
                 <artifactId>maven-dependency-plugin</artifactId>
