<project xmlns="http://maven.apache.org/POM/4.0.0" xmlns:xsi="http://www.w3.org/2001/XMLSchema-instance" xsi:schemaLocation="http://maven.apache.org/POM/4.0.0 http://maven.apache.org/maven-v4_0_0.xsd">
  <modelVersion>4.0.0</modelVersion>
  <parent>
    <groupId>org.eclipse.jetty</groupId>
    <artifactId>jetty-parent</artifactId>
    <version>20</version>
  </parent>
  <artifactId>jetty-project</artifactId>
<<<<<<< HEAD
  <version>9.1.0-SNAPSHOT</version>
=======
  <version>9.0.4-SNAPSHOT</version>
>>>>>>> 4a95621c
  <name>Jetty :: Project</name>
  <url>${jetty.url}</url>
  <packaging>pom</packaging>
  <properties>
    <project.build.sourceEncoding>UTF-8</project.build.sourceEncoding>
    <jetty.url>http://www.eclipse.org/jetty</jetty.url>
    <orbit-servlet-api-version>3.0.0.v201112011016</orbit-servlet-api-version>
    <build-support-version>1.1</build-support-version>
    <slf4j-version>1.6.1</slf4j-version>
    <jetty-test-policy-version>1.2</jetty-test-policy-version>
  </properties>
  <scm>
    <connection>scm:git:http://git.eclipse.org/gitroot/jetty/org.eclipse.jetty.project.git</connection>
    <developerConnection>scm:git:ssh://git.eclipse.org/gitroot/jetty/org.eclipse.jetty.project.git</developerConnection>
    <url>http://git.eclipse.org/c/jetty/org.eclipse.jetty.project.git/tree</url>
  </scm>
  <build>
    <defaultGoal>install</defaultGoal>
    <plugins>
      <plugin>
        <artifactId>maven-compiler-plugin</artifactId>
        <configuration>
          <source>1.7</source>
          <target>1.7</target>
          <verbose>false</verbose>
        </configuration>
      </plugin>
      <plugin>
        <artifactId>maven-release-plugin</artifactId>
        <configuration>
          <autoVersionSubmodules>true</autoVersionSubmodules>
        </configuration>
      </plugin>
      <plugin>
        <groupId>org.apache.maven.plugins</groupId>
        <artifactId>maven-remote-resources-plugin</artifactId>
        <executions>
          <execution>
            <phase>generate-resources</phase>
            <goals>
              <goal>process</goal>
            </goals>
            <configuration>
              <resourceBundles>
                <resourceBundle>org.eclipse.jetty.toolchain:jetty-artifact-remote-resources:1.1</resourceBundle>
              </resourceBundles>
            </configuration>
          </execution>
        </executions>
      </plugin>
      <!-- source maven plugin creates the source bundle and adds manifest -->
      <plugin>
        <inherited>true</inherited>
        <groupId>org.apache.maven.plugins</groupId>
        <artifactId>maven-source-plugin</artifactId>
        <executions>
          <execution>
            <id>attach-sources</id>
            <phase>process-classes</phase>
            <goals>
              <goal>jar</goal>
            </goals>
            <configuration>
              <archive>
                <manifestEntries>
                  <Bundle-ManifestVersion>2</Bundle-ManifestVersion>
                  <Bundle-Name>${project.name}</Bundle-Name>
                  <Bundle-SymbolicName>${bundle-symbolic-name}.source;singleton:=true</Bundle-SymbolicName>
                  <Bundle-Vendor>Eclipse.org - Jetty</Bundle-Vendor>
                  <Bundle-Version>${parsedVersion.osgiVersion}</Bundle-Version>
                  <Eclipse-SourceBundle>${bundle-symbolic-name};version="${parsedVersion.osgiVersion}";roots:="."</Eclipse-SourceBundle>
                </manifestEntries>
              </archive>
            </configuration>
          </execution>
        </executions>
      </plugin>
      <!-- Build helper maven plugin sets the parsedVersion.osgiVersion property -->
      <plugin>
        <groupId>org.codehaus.mojo</groupId>
        <artifactId>build-helper-maven-plugin</artifactId>
        <executions>
          <execution>
            <id>set-osgi-version</id>
            <phase>validate</phase>
            <goals>
              <goal>parse-version</goal>
            </goals>
          </execution>
        </executions>
      </plugin>
      <plugin>
        <groupId>org.eclipse.jetty.toolchain</groupId>
        <artifactId>jetty-version-maven-plugin</artifactId>
        <executions>
          <execution>
            <id>attach-version</id>
            <phase>process-resources</phase>
            <goals>
              <goal>attach-version-text</goal>
            </goals>
          </execution>
        </executions>
      </plugin>
      <!-- Enforcer Plugin -->
      <plugin>
        <groupId>org.apache.maven.plugins</groupId>
        <artifactId>maven-enforcer-plugin</artifactId>
        <executions>
          <execution>
            <id>enforce-java</id>
            <goals>
              <goal>enforce</goal>
            </goals>
            <configuration>
              <rules>
                <requireMavenVersion>
                  <version>[3.0.0,)</version>
                </requireMavenVersion>
                <requireJavaVersion>
                  <version>[1.7,)</version>
                  <message>[ERROR] OLD JDK [${java.version}] in use. Jetty ${project.version} requires JDK 1.7 or newer</message>
                </requireJavaVersion>
                <versionTxtRule implementation="org.eclipse.jetty.toolchain.enforcer.rules.VersionTxtRule" />
                <versionOsgiRule implementation="org.eclipse.jetty.toolchain.enforcer.rules.RequireOsgiCompatibleVersionRule" />
                <versionRedhatRule implementation="org.eclipse.jetty.toolchain.enforcer.rules.RequireRedhatCompatibleVersionRule" />
                <versionDebianRule implementation="org.eclipse.jetty.toolchain.enforcer.rules.RequireDebianCompatibleVersionRule" />
             </rules>
            </configuration>
          </execution>
          <execution>
            <id>enforce-orbit-deps</id>
            <goals>
              <goal>enforce</goal>
            </goals>
            <configuration>
              <rules>
                <!-- Banned Dependencies (should use Orbit based versions now) -->
                <bannedDependencies>
                  <excludes>
<!--
                    <exclude>javax.servlet</exclude>
-->
                    <exclude>javax.servlet.jsp</exclude>
                    <exclude>org.apache.geronimo.specs</exclude>
                    <exclude>javax.mail</exclude>
                    <exclude>javax.activation</exclude>
                  </excludes>
                  <!-- allowed combinations -->
                  <includes>
                    <include>org.apache.geronimo.specs:geronimo-atinject_1.0_spec:jar:*</include>
                    <include>javax.net.websocket:*:*:*</include>
                    <include>javax.websocket:*:*:*</include>
                    <include>javax.servlet:*:*:*:provided</include>
                    <include>javax.servlet.jsp:*:*:*:provided</include>
                  </includes>
                  <searchTransitive>true</searchTransitive>
                  <message>This dependency is banned, use the ORBIT provided dependency instead.</message>
                </bannedDependencies>
              </rules>
              <fail>true</fail>
            </configuration>
          </execution>
          <execution>
            <id>ban-junit.jar</id>
            <goals>
              <goal>enforce</goal>
            </goals>
            <configuration>
              <rules>
                <bannedDependencies>
                  <excludes>
                    <exclude>junit:junit:*:jar</exclude>
                  </excludes>
                  <searchTransitive>true</searchTransitive>
                  <message>We use junit-dep.jar, not junit.jar (as the standard junit.jar aggregates too many 3rd party libs inside of it)</message>
                </bannedDependencies>
              </rules>
            </configuration>
          </execution>
        </executions>
        <dependencies>
           <dependency>
             <groupId>org.eclipse.jetty.toolchain</groupId>
             <artifactId>jetty-build-support</artifactId>
             <version>${build-support-version}</version>
           </dependency>
        </dependencies>
      </plugin>
      <plugin>
        <groupId>org.apache.maven.plugins</groupId>
        <artifactId>maven-pmd-plugin</artifactId>
        <executions>
          <execution>
            <id>named-logging-enforcement</id>
            <phase>compile</phase>
            <goals>
              <goal>check</goal>
            </goals>
            <configuration>
              <verbose>true</verbose>
            </configuration>
          </execution>
        </executions>
        <configuration>
          <targetJdk>1.7</targetJdk>
          <rulesets>
            <ruleset>jetty/pmd_logging_ruleset.xml</ruleset>
          </rulesets>
        </configuration>
        <dependencies>
          <dependency>
            <groupId>org.eclipse.jetty.toolchain</groupId>
            <artifactId>jetty-build-support</artifactId>
            <version>${build-support-version}</version>
          </dependency>
        </dependencies>
      </plugin>
      <plugin>
        <inherited>false</inherited>
        <groupId>com.mycila.maven-license-plugin</groupId>
        <artifactId>maven-license-plugin</artifactId>
        <version>1.10.b1</version>
        <configuration>
          <header>header-template.txt</header>
          <failIfMissing>true</failIfMissing>
          <aggregate>true</aggregate>
          <strictCheck>true</strictCheck>
          <properties>
             <copyright-range>${project.inceptionYear}-2013</copyright-range>
          </properties>
          <mapping>
            <java>DOUBLESLASH_STYLE</java>
          </mapping>
          <includes>
            <include>**/*.java</include>
          </includes>
          <excludes>
            <exclude>jetty-util/src/main/java/org/eclipse/jetty/util/security/UnixCrypt.java</exclude>
            <exclude>jetty-policy/src/main/java/org/eclipse/jetty/policy/loader/DefaultPolicyLoader.java</exclude>
            <exclude>jetty-policy/src/main/java/org/eclipse/jetty/policy/loader/PolicyFileScanner.java</exclude>
            <exclude>jetty-ant/**</exclude>
          </excludes>
        </configuration>
        <executions>
          <execution>
            <id>check-headers</id>
            <phase>verify</phase>
            <goals>
              <goal>check</goal>
            </goals>
          </execution>
        </executions>
      </plugin>
    </plugins>
    <pluginManagement>
      <plugins>
        <plugin>
          <groupId>org.eclipse.jetty.toolchain</groupId>
          <artifactId>jetty-version-maven-plugin</artifactId>
          <version>1.0.10</version>
        </plugin>
        <plugin>
          <groupId>org.apache.maven.plugins</groupId>
          <artifactId>maven-jar-plugin</artifactId>
          <configuration>
            <archive>
              <manifestEntries>
                <Implementation-Version>${project.version}</Implementation-Version>
                <Implementation-Vendor>Eclipse.org - Jetty</Implementation-Vendor>
                <url>${jetty.url}</url>
              </manifestEntries>
            </archive>
          </configuration>
        </plugin>
        <plugin>
          <groupId>org.apache.maven.plugins</groupId>
          <artifactId>maven-surefire-plugin</artifactId>
          <configuration>
            <argLine>-showversion -Xmx1g -Xms1g -XX:+PrintGCDetails</argLine>
            <failIfNoTests>false</failIfNoTests>
            <!--systemProperties>
              <property>
                <name>org.eclipse.jetty.io.AbstractBuffer.boundsChecking</name>
                <value>true</value>
              </property>
            </systemProperties-->
          </configuration>
        </plugin>
        <plugin>
          <groupId>org.apache.felix</groupId>
          <artifactId>maven-bundle-plugin</artifactId>
          <extensions>true</extensions>
          <configuration>
            <instructions>
              <Bundle-SymbolicName>${bundle-symbolic-name}</Bundle-SymbolicName>
              <Bundle-RequiredExecutionEnvironment>JavaSE-1.7</Bundle-RequiredExecutionEnvironment>
              <Bundle-DocURL>${jetty.url}</Bundle-DocURL>
              <Bundle-Vendor>Eclipse Jetty Project</Bundle-Vendor>
              <Bundle-Classpath>.</Bundle-Classpath>
              <Export-Package>${bundle-symbolic-name}.*;version="${parsedVersion.majorVersion}.${parsedVersion.minorVersion}.${parsedVersion.incrementalVersion}"</Export-Package>
              <Bundle-Copyright>Copyright (c) 2008-2013 Mort Bay Consulting Pty. Ltd.</Bundle-Copyright>
              <_versionpolicy>[$(version;==;$(@)),$(version;+;$(@)))</_versionpolicy>
            </instructions>
          </configuration>
        </plugin>
        <plugin>
          <groupId>org.apache.maven.plugins</groupId>
          <artifactId>maven-assembly-plugin</artifactId>
          <dependencies>
            <dependency>
              <groupId>org.eclipse.jetty.toolchain</groupId>
              <artifactId>jetty-assembly-descriptors</artifactId>
              <version>1.0</version>
            </dependency>
          </dependencies>
        </plugin>
        <plugin>
          <groupId>org.codehaus.mojo</groupId>
          <artifactId>findbugs-maven-plugin</artifactId>
          <configuration>
            <findbugsXmlOutput>true</findbugsXmlOutput>
            <xmlOutput>true</xmlOutput>
            <effort>Max</effort>
            <onlyAnalyze>org.eclipse.jetty.*</onlyAnalyze>
          </configuration>
        </plugin>
        <plugin>
          <groupId>org.apache.maven.plugins</groupId>
          <artifactId>maven-dependency-plugin</artifactId>
        </plugin>
        <plugin>
          <groupId>org.apache.maven.plugins</groupId>
          <artifactId>maven-jxr-plugin</artifactId>
        </plugin>
        <plugin>
          <groupId>org.apache.maven.plugins</groupId>
          <artifactId>maven-javadoc-plugin</artifactId>
          <configuration>
            <docfilessubdirs>true</docfilessubdirs>
            <detectLinks>false</detectLinks>
            <detectJavaApiLink>true</detectJavaApiLink>
            <excludePackageNames>org.slf4j.*;org.mortbay.*</excludePackageNames>
            <links>
              <link>http://download.eclipse.org/jetty/stable-7/apidocs/</link>
            </links>
            <tags>
              <tag>
                <name>org.apache.xbean.XBean</name>
                <placement>a</placement>
                <head>Apache XBean:</head>
              </tag>
            </tags>
          </configuration>
        </plugin>
        <plugin>
          <groupId>org.apache.maven.plugins</groupId>
          <artifactId>maven-pmd-plugin</artifactId>
          <version>2.7.1</version>
        </plugin>
      </plugins>
    </pluginManagement>
  </build>
  <reporting>
    <plugins>
      <plugin>
        <groupId>org.apache.maven.plugins</groupId>
        <artifactId>maven-jxr-plugin</artifactId>
        <version>2.1</version>
      </plugin>
      <plugin>
        <groupId>org.apache.maven.plugins</groupId>
        <artifactId>maven-javadoc-plugin</artifactId>
        <version>2.8</version>
        <configuration>
          <maxmemory>512m</maxmemory>
          <docfilessubdirs>true</docfilessubdirs>
          <detectLinks>true</detectLinks>
          <detectJavaApiLink>true</detectJavaApiLink>
        </configuration>
      </plugin>
      <plugin>
        <groupId>org.apache.maven.plugins</groupId>
        <artifactId>maven-pmd-plugin</artifactId>
        <version>2.7.1</version>
        <configuration>
          <targetJdk>1.5</targetJdk>
          <rulesets>
            <ruleset>jetty/pmd_ruleset.xml</ruleset>
          </rulesets>
        </configuration>
      </plugin>
      <plugin>
        <groupId>org.codehaus.mojo</groupId>
        <artifactId>findbugs-maven-plugin</artifactId>
        <version>2.5.2</version>
      </plugin>
    </plugins>
  </reporting>
  <repositories>
    <repository>
      <snapshots>
        <enabled>true</enabled>
      </snapshots>
      <id>sonatype-snapshots</id>
      <name>Sonatype Jetty Snapshots</name>
      <url>http://oss.sonatype.org/content/groups/jetty</url>
    </repository>
  </repositories>
  <modules>
    <module>jetty-ant</module>
    <module>jetty-util</module>
    <module>jetty-jmx</module>
    <module>jetty-io</module>
    <module>jetty-http</module>
    <module>jetty-continuation</module>
    <module>jetty-server</module>
    <module>jetty-xml</module>
    <module>jetty-security</module>
    <module>jetty-servlet</module>
    <module>jetty-webapp</module>
    <module>jetty-spdy</module>
    <module>jetty-websocket</module>
    <module>jetty-servlets</module>
    <module>jetty-util-ajax</module>
    <module>jetty-maven-plugin</module>
    <module>jetty-jspc-maven-plugin</module>
    <module>jetty-deploy</module>
    <module>jetty-start</module>
    <module>jetty-plus</module>
    <module>jetty-annotations</module>
    <module>jetty-jndi</module>
    <module>jetty-jsp</module>
    <module>jetty-jaas</module>
    <module>jetty-spring</module>
    <module>jetty-client</module>
    <module>jetty-proxy</module>
    <module>jetty-jaspi</module>
    <module>jetty-osgi</module>
    <module>jetty-rewrite</module>
    <module>jetty-nosql</module>
    <module>examples</module>
    <module>tests</module>
    <module>jetty-distribution</module>
    <module>jetty-runner</module>
    <module>jetty-monitor</module>

    <!-- modules that need fixed and added back, or simply dropped and not maintained
    <module>jetty-rhttp</module>
    <module>jetty-http-spi</module>
    -->
  </modules>
  <dependencyManagement>
    <dependencies>
      <!-- Orbit Deps -->
      <dependency>
         <groupId>javax.servlet</groupId>
         <artifactId>javax.servlet-api</artifactId>
         <version>3.1-b08</version>
<!--
         <groupId>org.eclipse.jetty.orbit</groupId>
         <artifactId>javax.servlet</artifactId>
         <version>3.0.0.v201112011016</version>
-->
       </dependency>
      <dependency>
        <groupId>org.eclipse.jetty.orbit</groupId>
        <artifactId>javax.annotation</artifactId>
        <version>1.1.0.v201108011116</version>
      </dependency>
      <dependency>
        <groupId>org.eclipse.jetty.orbit</groupId>
        <artifactId>org.objectweb.asm</artifactId>
        <version>3.1.0.v200803061910</version>
      </dependency>
      <dependency>
        <groupId>org.eclipse.jetty.orbit</groupId>
        <artifactId>javax.activation</artifactId>
        <version>1.1.0.v201105071233</version>
      </dependency>
      <dependency>
        <groupId>org.eclipse.jetty.orbit</groupId>
        <artifactId>javax.mail.glassfish</artifactId>
        <version>1.4.1.v201005082020</version>
      </dependency>
      <dependency>
        <groupId>org.eclipse.jetty.orbit</groupId>
        <artifactId>javax.transaction</artifactId>
        <version>1.1.1.v201105210645</version>
      </dependency>
      <dependency>
        <groupId>org.eclipse.jetty.orbit</groupId>
        <artifactId>javax.security.auth.message</artifactId>
        <version>1.0.0.v201108011116</version>
      </dependency>
      <!--
      <dependency>
        <groupId>org.eclipse.jetty.orbit</groupId>
        <artifactId>javax.servlet.jsp</artifactId>
        <version>2.1.0.v201105211820</version>
      </dependency>
      <dependency>
        <groupId>org.eclipse.jetty.orbit</groupId>
        <artifactId>javax.servlet.jsp.jstl</artifactId>
        <version>1.2.0.v201105211821</version>
      </dependency>
      <dependency>
        <groupId>org.eclipse.jetty.orbit</groupId>
        <artifactId>javax.el</artifactId>
        <version>2.1.0.v201105211819</version>
      </dependency>
      <dependency>
        <groupId>org.eclipse.jetty.orbit</groupId>
        <artifactId>com.sun.el</artifactId>
        <version>1.0.0.v201105211818</version>
      </dependency>
      <dependency>
        <groupId>org.eclipse.jetty.orbit</groupId>
        <artifactId>org.apache.jasper.glassfish</artifactId>
        <version>2.1.0.v201110031002</version>
      </dependency>
      <dependency>
        <groupId>org.eclipse.jetty.orbit</groupId>
        <artifactId>org.apache.taglibs.standard.glassfish</artifactId>
        <version>1.2.0.v201112081803</version>
      </dependency>
      <dependency>
        <groupId>org.eclipse.jetty.orbit</groupId>
        <artifactId>org.eclipse.jdt.core</artifactId>
        <version>3.7.1</version>
      </dependency>
        -->

      <!-- Old Deps -->
      <dependency>
        <groupId>org.apache.maven</groupId>
        <artifactId>maven-plugin-tools-api</artifactId>
        <version>2.0</version>
      </dependency>
      <dependency>
        <groupId>org.eclipse.jetty.toolchain</groupId>
        <artifactId>jetty-test-helper</artifactId>
        <version>2.2</version>
      </dependency>
      <dependency>
        <groupId>org.slf4j</groupId>
        <artifactId>jcl104-over-slf4j</artifactId>
        <version>${slf4j-version}</version>
      </dependency>
      <dependency>
        <groupId>org.slf4j</groupId>
        <artifactId>log4j-over-slf4j</artifactId>
        <version>${slf4j-version}</version>
      </dependency>
      <dependency>
        <groupId>org.slf4j</groupId>
        <artifactId>slf4j-api</artifactId>
        <version>${slf4j-version}</version>
      </dependency>
      <!-- NOTICE: we no longer use junit.jar as it bundles/aggregates too many
           3rd party libraries in itself
      <dependency>
        <groupId>junit</groupId>
        <artifactId>junit</artifactId>
        <version>4.8.1</version>
      </dependency>
        -->
      <dependency>
        <groupId>junit</groupId>
        <artifactId>junit-dep</artifactId>
        <version>4.10</version>
      </dependency>
      <dependency>
        <groupId>org.hamcrest</groupId>
        <artifactId>hamcrest-core</artifactId>
        <version>1.2.1</version>
      </dependency>
      <dependency>
        <groupId>org.hamcrest</groupId>
        <artifactId>hamcrest-library</artifactId>
        <version>1.2.1</version>
      </dependency>
      <dependency>
        <groupId>org.mockito</groupId>
        <artifactId>mockito-core</artifactId>
        <version>1.8.5</version>
        <exclusions>
          <exclusion>
            <groupId>junit</groupId>
            <artifactId>junit</artifactId>
          </exclusion>
        </exclusions>
      </dependency>
    </dependencies>
  </dependencyManagement>
  <!--
    Usage:
    configure settings.xml for jetty.eclipse.website server entry
    > mvn -Paggregate-site javadoc:aggregate jxr:jxr
    then
    > mvn -N site:deploy
    or
    > mvn -N site:sshdeploy     (for ssh users w/passphrase and ssh-agent)
   -->
  <profiles>
    <profile>
      <id>eclipse-release</id>
      <modules>
        <module>aggregates/jetty-all</module>
      </modules>
    </profile>
    <profile>
      <id>update-version</id>
      <build>
        <plugins>
          <plugin>
            <groupId>org.eclipse.jetty.toolchain</groupId>
            <artifactId>jetty-version-maven-plugin</artifactId>
            <executions>
              <execution>
                <id>gen-versiontxt</id>
                <phase>generate-resources</phase>
                <goals>
                  <goal>update-version-text</goal>
                </goals>
                <configuration>
                  <refreshTags>true</refreshTags>
                  <copyGenerated>true</copyGenerated>
                  <attachArtifact>false</attachArtifact>
                  <updateDate>true</updateDate>
                </configuration>
              </execution>
            </executions>
          </plugin>
        </plugins>
      </build>
    </profile>
    <profile>
      <id>maven-3</id>
      <activation>
        <file>
          <!--  This employs that the basedir expression is only recognized by Maven 3.x (see MNG-2363) -->
          <exists>${basedir}</exists>
        </file>
      </activation>
      <build>
        <plugins>
          <plugin>
            <artifactId>maven-site-plugin</artifactId>
            <executions>
              <execution>
                <id>attach-descriptor</id>
                <goals>
                  <goal>attach-descriptor</goal>
                </goals>
              </execution>
            </executions>
          </plugin>
        </plugins>
      </build>
    </profile>
    <profile>
      <id>aggregate-site</id>
      <build>
        <plugins>
          <plugin>
            <groupId>org.apache.maven.plugins</groupId>
            <artifactId>maven-jxr-plugin</artifactId>
            <configuration>
              <aggregate>true</aggregate>
            </configuration>
          </plugin>
          <plugin>
            <groupId>org.apache.maven.plugins</groupId>
            <artifactId>maven-javadoc-plugin</artifactId>
            <configuration>
              <excludePackageNames>com.acme</excludePackageNames>
              <links>
                <link>http://docs.oracle.com/javase/7/docs/api/</link>
                <link>http://docs.oracle.com/javaee/6/api</link>
                <link>http://junit.sourceforge.net/javadoc/</link>
              </links>
              <tags>
                <tag>
                  <name>org.apache.xbean.XBean</name>
                  <placement>X</placement>
                  <head />
                </tag>
              </tags>
              <header>
                <![CDATA[
                    <script type="text/javascript">
                      var _gaq = _gaq || [];
                      _gaq.push(['_setAccount', 'UA-1149868-7']);
                      _gaq.push(['_trackPageview']);
                      (function() {
                        var ga = document.createElement('script'); ga.type = 'text/javascript'; ga.async = true;
                        ga.src = ('https:' == document.location.protocol ? 'https://ssl' : 'http://www') + '.google-analytics.com/ga.js';
                        var s = document.getElementsByTagName('script')[0]; s.parentNode.insertBefore(ga, s);
                      })();
                   </script>
                ]]>
              </header>
            </configuration>
          </plugin>
        </plugins>
      </build>
    </profile>
  </profiles>
</project><|MERGE_RESOLUTION|>--- conflicted
+++ resolved
@@ -6,11 +6,7 @@
     <version>20</version>
   </parent>
   <artifactId>jetty-project</artifactId>
-<<<<<<< HEAD
   <version>9.1.0-SNAPSHOT</version>
-=======
-  <version>9.0.4-SNAPSHOT</version>
->>>>>>> 4a95621c
   <name>Jetty :: Project</name>
   <url>${jetty.url}</url>
   <packaging>pom</packaging>
