--- conflicted
+++ resolved
@@ -182,11 +182,7 @@
         Connection old_connection = getConnection();
 
         if (LOG.isDebugEnabled())
-<<<<<<< HEAD
-            LOG.debug("{} upgradeing from {} to {}", this, old_connection, newConnection);
-=======
             LOG.debug("{} upgrading from {} to {}", this, old_connection, newConnection);
->>>>>>> af0b6284
 
         ByteBuffer prefilled = (old_connection instanceof Connection.UpgradeFrom)
                 ?((Connection.UpgradeFrom)old_connection).onUpgradeFrom():null;
