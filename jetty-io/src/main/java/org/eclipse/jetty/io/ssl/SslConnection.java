--- conflicted
+++ resolved
@@ -869,8 +869,8 @@
                                 case FINISHED:
                                     throw new IllegalStateException();
                             }
-                        }
                     }
+                }
                 }
             }
             catch (SSLHandshakeException x)
@@ -904,22 +904,10 @@
         public void doShutdownOutput()
         {
             boolean ishut = isInputShutdown();
+            boolean oshut = isOutputShutdown();
             if (LOG.isDebugEnabled())
-<<<<<<< HEAD
-                LOG.debug("{} shutdownOutput: ishut={}", SslConnection.this, ishut);
-            if (ishut)
-            {
-                // Aggressively close, since inbound close alert has already been processed
-                // and the TLS specification allows to close the connection directly, which
-                // is what most other implementations expect: a FIN rather than a TLS close
-                // reply. If a TLS close reply is sent, most implementations send a RST.
-                getEndPoint().close();
-            }
-            else
-=======
                 LOG.debug("{} shutdownOutput: oshut={}, ishut={}", SslConnection.this, oshut, ishut);
             try
->>>>>>> d73c60db
             {
                 synchronized (this)
                 {
@@ -955,40 +943,12 @@
         @Override
         public void doClose()
         {
-<<<<<<< HEAD
-            // First send the TLS Close Alert, then the FIN
-            if (!_sslEngine.isOutboundDone())
-            {
-                try
-                {
-                    synchronized (this) // TODO review synchronized boundary
-                    {
-                        _sslEngine.closeOutbound();
-                        flush(BufferUtil.EMPTY_BUFFER); // Send close handshake
-                        ensureFillInterested();
-                    }
-                }
-                catch (Exception e)
-                {
-                    LOG.ignore(e);
-                }
-            }
-=======
             // First send the TLS Close Alert, then the FIN.
-            shutdownOutput();
->>>>>>> d73c60db
+            doShutdownOutput();
             getEndPoint().close();
             super.doClose();
         }
 
-        protected void close(Throwable failure)
-        {
-            // First send the TLS Close Alert, then the FIN.
-            shutdownOutput();
-            getEndPoint().close();
-            super.close(failure);
-        }
-
         @Override
         public Object getTransport()
         {
