--- conflicted
+++ resolved
@@ -122,8 +122,8 @@
  javax.servlet.http;version="2.6.0",
  javax.transaction;version="1.1.0";resolution:=optional,
  javax.transaction.xa;version="1.1.0";resolution:=optional,
- org.eclipse.jetty.nested;version="8.0.0";resolution:=optional,
- org.eclipse.jetty.annotations;version="8.0.0";resolution:=optional,
+ org.eclipse.jetty.nested;version="[8.1,9)";resolution:=optional,
+ org.eclipse.jetty.annotations;version="[8.1,9)";resolution:=optional,
  org.osgi.framework,
  org.osgi.service.cm;version="1.2.0",
  org.osgi.service.packageadmin,
@@ -137,15 +137,9 @@
  org.xml.sax.helpers,
  *
                         </Import-Package>
-<<<<<<< HEAD
-                        <DynamicImport-Package>org.eclipse.jetty.*;version="[8.0.0,9.0.0)"</DynamicImport-Package>
+                        <DynamicImport-Package>org.eclipse.jetty.*;version="[8.1,9)"</DynamicImport-Package>
                         <!--Require-Bundle/-->
                         <Bundle-RequiredExecutionEnvironment>JavaSE-1.6</Bundle-RequiredExecutionEnvironment> 
-=======
-                        <DynamicImport-Package>org.eclipse.jetty.*;version="[7.6,8)"</DynamicImport-Package>
-                        <!--Require-Bundle/-->
-                        <!-- Bundle-RequiredExecutionEnvironment>J2SE-1.5</Bundle-RequiredExecutionEnvironment --> 
->>>>>>> 50ebafb2
                     </instructions>
                 </configuration>
             </plugin>
