<<<<<<< HEAD
jetty-10.0.0-SNAPSHOT

jetty-9.4.3-SNAPSHOT
=======
jetty-9.4.4-SNAPSHOT

jetty-9.4.3.v20170317 - 17 March 2017
 + 329 Javadoc for HttpTester and ServletTester needs to reference limited HTTP
   version scope
 + 609 websocket ClientCloseTest testServerNoCloseHandshake is failing
 + 856 Add server/port and auth configuration for mongo sessions
 + 1015 Ensure jetty-distribution excludes git / temp files
 + 1049 test-jetty-osgi test exits/crashes the surefire forked JVM
 + 1184 IllegalStateException for HEAD requests responded with 404
 + 1340 PushCacheFilter question
 + 1351 StringIndexOutOfBoundsException thrown on incomplete Accept-Language
   header
 + 1353 A Large ClasspathPattern results in infinite loop
 + 1357 RolloverFileOutputStream: No rollout performed at midnight
 + 1363 HttpInput.read deadlock (async mode)
 + 1374 When `Server.start` fails, beans ought to be stopped
 + 1375 Support pushed resources in HTTP client
 + 1378 Slow TLS clients may hang the server
 + 1379 Misleading javadoc for initialization of SessionIdPathParameterName
 + 1383 javadoc build on JDK 8u121 fails due to scripts
 + 1384 Expose StatisticsServlet to webapp
 + 1387 Windows and paxexam failure due to "renaming bundle"
 + 1389 Update to gcloud datastore-0.9.4-beta
 + 1390 HashLoginService and "this.web-inf.url" property are incompatible
 + 1394 Default OS Locale/Encoding/Charset can cause test failures
 + 1396 Set-Cookie produced by Jetty is invalid for RFC6265 and Chrome
 + 1398 Ensure all SessionDataStores store lastsaved time
 + 1399 SlowClientTest is failing on CI
 + 1401 HttpOutput.recycle() does not clear the write listener
 + 1402 Move RFC syntax validation to jetty-http Syntax class
 + 1403 Move new CookieCompliance class to jetty-http
 + 1405 Cookie name cannot be blank or null

jetty-9.3.17.v20170317 - 17 March 2017
 + 329 Javadoc for HttpTester and ServletTester needs to reference limited HTTP
   version scope
 + 609 websocket ClientCloseTest testServerNoCloseHandshake is failing
 + 1015 Ensure jetty-distribution excludes git / temp files
 + 1047 ReadPendingException and then thread death
 + 1049 test-jetty-osgi test exits/crashes the surefire forked JVM
 + 1282 ByteArrayEndPointTest.testIdle() failure
 + 1296 Introduce HTTP parser "content complete" event
 + 1326 Jetty shutdown command got NullPointerException (http2 module added to
   start)
 + 1328 Response.setBufferSize(int) ISE should be more clear on reason
 + 1340 PushCacheFilter question
 + 1342 Improve ByteBufferPool scalability
 + 1351 StringIndexOutOfBoundsException thrown on incomplete Accept-Language
   header
 + 1357 RolloverFileOutputStream: No rollout performed at midnight
 + 1374 When `Server.start` fails, beans ought to be stopped
 + 1375 Support pushed resources in HTTP client
 + 1378 Slow TLS clients may hang the server
 + 1383 javadoc build on JDK 8u121 fails due to scripts
 + 1384 Expose StatisticsServlet to webapp
 + 1387 Windows and paxexam failure due to "renaming bundle"
 + 1389 Update to gcloud datastore-0.9.4-beta
 + 1390 HashLoginService and "this.web-inf.url" property are incompatible
 + 1394 Default OS Locale/Encoding/Charset can cause test failures
 + 1396 Set-Cookie produced by Jetty is invalid for RFC6265 and Chrome
 + 1399 SlowClientTest is failing on CI
 + 1401 HttpOutput.recycle() does not clear the write listener
>>>>>>> dc759db0

jetty-9.4.2.v20170220 - 20 February 2017
 + 612 Support HTTP Trailer
 + 1047 ReadPendingException and then thread death
 + 1150 Rationalize the session tests
 + 1226 Undefined JETTY_LOGS breaks jetty.sh
 + 1282 ByteArrayEndPointTest.testIdle() failure
 + 1284 IllegalStateException updating session inactive interval
 + 1290 http2-hpack not visible in OSGi
 + Allow application to hint that chunking should be used
 + 1292 jetty-home has unresolvable dependencies
 + 1296 Introduce HTTP parser "content complete" event
 + 1298 Generate gcloud-datastore.mod
 + 1300 Update to gcloud-datastore 0.8.2
 + 1307 Session scavenge needs to invalidate session
 + 1309 HttpClient GZIPContentDecoder should use the clients ByteBufferPool
 + 1313 Insufficient Bytes behavior change in jetty 9.4.x due to HTTP Trailers
   support?
 + 1315 Update to gcloud datastore 0.8.3-beta
 + 1317 AsyncProxyServletLoadTest fails
 + 1318 SessionEvictionFailure test fails on Windows
 + 1326 Jetty shutdown command got NullPointerException (http2 module added to
   start)
 + 1328 Response.setBufferSize(int) ISE should be more clear on reason
 + 1329 Update to gcloud-datastore 0.9.2-beta
 + 1331 NPE in ClasspathPattern.add when using module logging-log4j2.mod and
   other logging modules
 + 1342 Improve ByteBufferPool scalability

jetty-9.4.1.v20170120 - 20 January 2017
 + 486 JDK 9 ALPN implementation
 + 592 Support no-value Host header in HttpParser
 + 612 Support HTTP Trailer
 + 1044 Unix socket connector blocks for 30 seconds on stopping the server
 + 1073 JDK9 support in Jetty 9.3.x
 + 1114 Add testcase for WSUF for stop/start of the Server
 + 1138 Ensure xml validation works on web descriptors
 + 1139 Support configuration of properties during --add-to-start
 + 1146 jetty.server.HttpInput deadlock
 + 1161 HttpClient and WebSocketClient should not remove all cookies on stop
 + 1162 Make request.changeSessionId() work with NullSessionCache
 + 1163 Start error results in NPE
 + 1167 NPE while completing a reset HTTP/2 stream
 + 1169 HTTP/2 reset on a stalled write does not unblock writer thread
 + 1171 jetty-client throws NPE for request to IDN hosts only when
   `HttpClient#send(...)` is called
 + 1175 Reading HttpServletRequest InputStream from a Filter then accessing
   getParameterNames() results in java.io.IOException: Missing content for
   multipart request
 + 1181 Review buffer underflow cases in SslConnection
 + 1184 IllegalStateException for HEAD requests responded with 404
 + 1185 Connection abruptly closed for HEAD requests
 + 1186 Where can i find SocketConnector .java and
   BlockingChannelConnector.java etc?
 + 1188 Cannot --add-to-start=logback-access due to logback-core dependancy
 + 1195 Problem using STOP.PORT and STOP.KEY with --exec
 + 1197 WebSocketClient not sending `Authorization` request header
 + 1200 Context path not set for symlink from root
 + 1201 X-Forwarded-For incorrectly set in jetty-http-forwarded.xml
 + 1202 NPE in JsrSession when dealing with a response missing the
   `Sec-WebSocket-Extensions` header
 + 1203 HttpSessionBindingListener#valueUnbound not called consistently in
   9.4.0
 + 1207 WebSocketPolicy configuration inconsistent when using JSR
 + 1209 IllegalStateException when HTTP/2 push is disabled
 + 1214 Accepted subprotocol is not provided when @OnWebSocketConnect method is
   invoked
 + 1216 Can't stop/start a WebAppContext with websocket
 + 1218 ReadPendingException is thrown when using
   o.e.j.websocket.api.Session.suspend
 + 1220 PushCacheFilter does not add the context path to pushed resources
 + 1221 Session AbstractCreateAndInvalidateTest needs synchronization
 + 1222 Authenticated sessions throw exception on invalidate
 + 1223 Allow session workername to be null
 + 1224 HttpSessionListener.sessionDestroyed can no longer access session
 + 1226 Undefined JETTY_LOGS breaks jetty.sh
 + 1228 Internal error during SSL handshake
 + 1229 ClassLoader constraint issue when using NativeWebSocketConfiguration
   with WEB-INF/lib/jetty-http.jar present
 + 1234 onBadMessage called from with handled message
 + 1239 Charset=unknown produces Exception during testing
 + 1242
   org.eclipse.jetty.client.HttpRequestAbortTest.testAbortOnCommitWithContent[1]()
   results in EofException
 + 1243
   org.eclipse.jetty.proxy.ProxyServletFailureTest.testServerException[0]()
   results in ServletException
 + 1244
   ProxyServletFailureTest.testProxyRequestStallsContentServerIdlesTimeout()
   has TimeoutException visible
 + 1248
   org.eclipse.jetty.http2.client.StreamResetTest.testServerExceptionConsumesQueuedData
   results in visible Stacktrace
 + 1252
   HttpClientStreamTest.testInputStreamContentProviderThrowingWhileReading[transport:
   HTTPS]() results in Early EOF
 + 1254 9.4.x Server resource handler welcome files forwarding not working
 + 1259 HostnameVerificationTest.simpleGetWithHostnameVerificationEnabledTest
   is broken
 + 1260 Expand system properties in start
 + 1261 Intermittent H2C test failure AsyncIOServletTest.testAsyncReadEarlyEOF
 + 1262 BufferUtil.isMappedBuffer() uses reflection on private JDK fields
 + 1265 JAXB not available in JDK 9
 + 1267 Request.getRemoteUser can throw undeclared IllegalStateException via
   DeferredAuthentication & FormAuthenticator
 + 1268 <jsp-file>incorrectly handled when the jsp is at the top directory
 + 1269 Extensible assumed charset for mimetypes
 + 1270 GzipHandler rework on dispatches
 + 1271 Update to apache jasper 8.5.9
 + 1272 Update ALPN versions for 8u111
 + 1274 Distinguish no tlds vs no MetaInfConfiguration tld scanning for
   quickstart
 + 1275 Get rid of Mockito
 + 1276 Remove org.eclipse.jetty.websocket.server.WebSocketServerFactory from
   SPI
 + 1277 http2 alpn test error

jetty-9.4.0.v20161208 - 08 December 2016
 + 1112 How config async support in jsp tag?
 + 1124 Allow configuration of WebSocket mappings from Spring
 + 1139 Support configuration of properties during --add-to-start
 + 1146 jetty.server.HttpInput deadlock
 + 1148 Support HTTP/2 HEADERS trailer
 + 1151 NPE in ClasspathPattern.match()
 + 1153 Make SessionData easier to subclass
 + 123 AbstractSessionIdManager can't atomically check for uniqueness of new
   session ID

jetty-9.3.16.v20170120 - 20 January 2017
 + 486 JDK 9 ALPN implementation
 + 592 Support no-value Host header in HttpParser
 + 612 Support HTTP Trailer
 + 1073 JDK9 support in Jetty 9.3.x
 + 1195 Problem using STOP.PORT and STOP.KEY with --exec
 + 1197 WebSocketClient not sending `Authorization` request header
 + 1200 Context path not set for symlink from root
 + 1202 NPE in JsrSession when dealing with a response missing the
   `Sec-WebSocket-Extensions` header
 + 1228 Internal error during SSL handshake
 + 1229 ClassLoader constraint issue when using NativeWebSocketConfiguration
   with WEB-INF/lib/jetty-http.jar present
 + 1234 onBadMessage called from with handled message
 + 1259 HostnameVerificationTest.simpleGetWithHostnameVerificationEnabledTest
   is broken
 + 1261 Intermittent H2C test failure AsyncIOServletTest.testAsyncReadEarlyEOF
 + 1262 BufferUtil.isMappedBuffer() uses reflection on private JDK fields
 + 1265 JAXB not available in JDK 9
 + 1267 Request.getRemoteUser can throw undeclared IllegalStateException via
   DeferredAuthentication & FormAuthenticator
 + 1268 <jsp-file>incorrectly handled when the jsp is at the top directory
 + 1269 Extensible assumed charset for mimetypes
 + 1270 GzipHandler rework on dispatches
 + 1272 Update ALPN versions for 8u111
 + 1274 Distinguish no tlds vs no MetaInfConfiguration tld scanning for
   quickstart
 + 1275 Get rid of Mockito
 + 1276 Remove org.eclipse.jetty.websocket.server.WebSocketServerFactory from
   SPI
 + 1277 http2 alpn test error

jetty-9.3.15.v20161220 - 20 December 2016
 + 240 Missing content for multipart request after upgrade to Jetty > 9.2.7
 + 905 Jetty terminates SSL connections too early with Connection: close
 + 1020 Java Util Logging properties in wrong location
 + 1050 Add multiple FilterHolder to a ServletContextHandler may cause problems
 + 1051 NCSARequestLog/RolloverFileOutputStream does not roll day after DST
   ends
 + 1054 Using WebSocketPingPongListener with empty PING payload results in
   NullPointerException
 + 1057 Improve WebSocketUpgradeFilter fast path performance
 + 1062 Jetty allows requests to hang under PUT load
 + 1063 HostPortHttpField should handle port-only values
 + 1064 HttpClient sets chunked transfer-encoding
 + 1065 Response.setBufferSize checks for written content
 + 1069 Host header should be sent with HTTP/1.0
 + 1072 InetAccessHandler needs InetAddress & Path based restrictions like
   IPAccessHandler did
 + 1078 DigestAuthentication should use realm from server, even if unknown in
   advance
 + 1081 DigestAuthenticator does not check the realm sent by the client
 + 1090 Allow WebSocketUpgradeFilter to be used by WEB-INF/web.xml
 + 1092 jetty-runner jstl support
 + 1098 MimeTypes.getCharsetFromContentType() unable parse "application/pdf;;;
   charset=UTF-8"
 + 1099 PushCacheFilter pushes POST requests
 + 1108 Please improve logging in SslContextFactory when there are no approved
   cipher suites
 + 1114 Add testcase for WSUF for stop/start of the Server
 + 1118 Filter.destroy() conflicts with ContainerLifeCycle.destroy() in
   WebSocketUpgradeFilter
 + 1123 Broken lifecycle for WebSocket's mappings
 + 1124 Allow configuration of WebSocket mappings from Spring
 + 1130 PROXY protocol support reports incorrect remote address
 + 1134 Jetty HTTP/2 client problems
 + 1135 Avoid allocations from Method.getParameterTypes() if possible
 + 1146 jetty.server.HttpInput deadlock
 + 1161 HttpClient and WebSocketClient should not remove all cookies on stop
 + 1169 HTTP/2 reset on a stalled write does not unblock writer thread
 + 1171 jetty-client throws NPE for request to IDN hosts only when
   `HttpClient#send(...)` is called
 + 1175 Reading HttpServletRequest InputStream from a Filter then accessing
   getParameterNames() results in java.io.IOException: Missing content for
   multipart request
 + 1181 Review buffer underflow cases in SslConnection
 + 1186 Where can i find SocketConnector .java and
   BlockingChannelConnector.java etc?

jetty-9.2.21.v20170120 - 20 January 2017
 + 592 Support no-value Host header in HttpParser
 + 1229 ClassLoader constraint issue when using NativeWebSocketConfiguration
   with WEB-INF/lib/jetty-http.jar present
 + 1267 Request.getRemoteUser can throw undeclared IllegalStateException via
   DeferredAuthentication & FormAuthenticator

jetty-9.4.0.RC3 - 05 December 2016
 + 1051 NCSARequestLog/RolloverFileOutputStream does not roll day after DST
   ends
 + 1062 Jetty allows requests to hang under PUT load
 + 1090 Allow WebSocketUpgradeFilter to be used by WEB-INF/web.xml
 + 1092 jetty-runner jstl support
 + 1108 Please improve logging in SslContextFactory when there are no approved
   cipher suites
 + 1117 quickstart generator of quickstart-web.xml should keep ids
 + 1118 Filter.destroy() conflicts with ContainerLifeCycle.destroy() in
   WebSocketUpgradeFilter
 + 1123 Broken lifecycle for WebSocket's mappings
 + 1124 Allow configuration of WebSocket mappings from Spring
 + 1127 AsyncMiddleManServletTest Test failure
 + 1128 Stats Servlet hidden from classpath
 + 1130 PROXY protocol support reports incorrect remote address
 + 1134 Jetty HTTP/2 client problems
 + 1135 Avoid allocations from Method.getParameterTypes() if possible
 + 1138 Ensure xml validation works on web descriptors
 + 1139 Support configuration of properties during --add-to-start
 + 1142 Do not warn for default settings in sessions
 + 1143 Upgrade google cloud APIs to 0.7.0
 + 117 Support proxies with WebSocketClient
 + 572 Don't reject HTTP/2 requests without body in low threads mode
 + 877 Programmatic servlet mappings cannot override mappings from
   webdefault.xml using quickstart

jetty-9.4.0.RC2 - 16 November 2016
 + 240 Missing content for multipart request after upgrade to Jetty > 9.2.7
 + 586 Thread pools and connectors
 + 644 Modules for enabling logging
 + 905 Jetty terminates SSL connections too early with Connection: close
 + 907 Update to support apache jasper 8.5.5
 + 1020 Java Util Logging properties in wrong location
 + 1023 Error on configuring slf4j-simple-impl module
 + 1029 Restore Request.setHttpVersion()
 + 1031 Improve HttpField pre-encoding
 + 1032 Remove jetty dependencies in jetty jasper classes
 + 1037 Don't execute AsyncListener.onTimeout events in spare Scheduler-Thread
 + 1038 AttributeNormalizer does not favor ${WAR} over other attributes, like
   ${jetty.base}
 + 1039 AttributeNormalizer should not track attributes that are null
 + 1045 Abort HttpChannel onCompletion if wrong content length set
 + 1046 Improve HTTP2Flusher error report
 + 1050 Add multiple FilterHolder to a ServletContextHandler may cause problems
 + 1054 Using WebSocketPingPongListener with empty PING payload results in
   NullPointerException
 + 1057 Improve WebSocketUpgradeFilter fast path performance
 + 1062 Jetty allows requests to hang under PUT load
 + 1063 HostPortHttpField should handle port-only values
 + 1064 HttpClient sets chunked transfer-encoding
 + 1065 Response.setBufferSize checks for written content
 + 1066 Content-Length: 0 set when not required
 + 1067 Ensure if session scavenging is disabled, no candidate expired sessions
   accumulate
 + 1069 Host header should be sent with HTTP/1.0
 + 1070 Refactor calculation for session expiry
 + 1071 Ensure dirty flag set on a new session
 + 1072 InetAccessHandler needs InetAddress & Path based restrictions like
   IPAccessHandler did
 + 1074 Improve HttpInput for non dispatched calls
 + 1075 If read from session data cache fails, fallback to session data store
 + 1076 bad error handling in
   ServerTimeoutsTest.testBlockingReadWithMinimumDataRateBelowLimit
 + 1077 doHandle defined twice for ScopedHandler
 + 1078 DigestAuthentication should use realm from server, even if unknown in
   advance
 + 1081 DigestAuthenticator does not check the realm sent by the client
 + 1091 Update to gcloud datastore 0.5.1
 + 1098 MimeTypes.getCharsetFromContentType() unable parse "application/pdf;;;
   charset=UTF-8"
 + 1099 PushCacheFilter pushes POST requests
 + 1103 AbstractNCSARequestLog reports too much of the Request URI
 + 480764 Suppress stacks in multipart filter tests

jetty-9.4.0.RC1 - 21 October 2016
 + 277 Proxy servlet does not handle HTTP status 100 correctly
 + 292 NPE in SslConnectionFactory newConnection
 + 295 Ensure Jetty Client use of Deflater / Inflater calls .end() to avoid
   memory leak
 + 382 Support Request auto decompress in GzipHandler
 + 644 Modules for enabling logging
 + 788 Attempting to activate a module that is already enabled
 + 914 Regularize the naming of the session configuration properties
 + 915 The jetty-maven-plugin:stop goal doesn't stop everything completely
 + 918 Support certificates hot reload
 + 926 No LSB Tags on jetty.sh script cause warning on Ubuntu 16.04
 + 927 Allow custom schema for session tables
 + 940 Reset Response buffer size
 + 941 Make GCloudSessionDataStore more configurable
 + 944 Make a NullSessionCache module
 + 945 Property for SessionCache.saveOnCreate missing in session-cache-hash.mod
 + 946 Fix javadoc on MongoSessionDataStore
 + 948 jetty-distribution invalid config etc/jetty-http2c.xml
 + 953 Add namespace support to GCloudSessionDataStore
 + 954 Fallback to less efficient queries if no indexes for
   GCloudSessionDataStore
 + 955 Response listeners not invoked when using Connection.send()
 + 959 CompleteListener invoked twice for HTTP/2 transport and response content
 + 960 Async I/O spin when reading early EOF
 + 963 location based black/white classpath patterns
 + 966 Remove usages of ConcurrentArrayQueue
 + 984 Improve logging modules and module listing
 + 989 InputStreamResponseListener.get() throws with HTTP/2 following redirect
 + 993 Add GAE_MODULE_INSTANCE env var as default for session id manager
 + 998 Normalize [tags] directive in *.mod files
 + 999 Create a Flight Recorder module
 + 1000 Allow legacy behaviour if 2 servlets map to same path
 + 1003 Better error messages when invoking deprecated modules
 + 1007 Update to gcloud datastore 0.4.0
 + 1009 ThreadLimitHandler has no method setBlockForMs
 + 1013 Overlay directory for modules
 + 1014 Sessions created via https throw "invalid for write" exception
 + 1017 Output session configuration for dump
 + 1018 Remove dependency on asm types in oej.annotations.Util

jetty-9.4.0.RC0 - 15 September 2016
 + 131 Improve Connector Statistic names and values
 + 572 Don't reject HTTP/2 requests without body in low threads mode
 + 725 Provide a private way to report security issues
 + 731 Update modules in Jetty 9.4
 + 806 Jetty HttpClient authentication - missing any realm option
 + 844 Implement a Thread Limit Handler
 + 845 Improve blocking IO for data rate limiting
 + 851 MBeanContainer no longer unregisters MBeans when "stopped"
 + 854 If container.destroy() is called, calling container.start() again should
   throw an IllegalStateException
 + 855 JMXify MBeanContainer
 + 856 Add server/port and auth configuration for mongo sessions
 + 860 Only TLS 1.2 Supported
 + 868 ClassLoader leak with Jetty and Karaf - static instances of
   java.lang.Throwable
 + 870 TLS protocol exclusion broken for SslContextFactory(String)
 + 880 Refactor jetty-http's HostPortHttpField logic into new jetty-util class
 + 882 Add IPv6 support to IPAddressMap in jetty-util
 + 889 ConstantThrowable.name can be removed
 + 890 Review MappedByteBufferPool
 + 894 When adding servless class, preserve Class instead of going through
   String
 + 897 Remove GzipHandler interceptor when out of scope
 + 898 GzipHandler adds multiple Vary header
 + 899 PathFinderTest fails in jetty-9.2.x
 + 902 Expect: 100-Continue does not work with HTTP/2
 + 906 Expose jetty juli log for jasper in osgi
 + 909 Path and Domain not properly matched in addCookie()
 + 911 Request.getRequestURI() gets decoded after startAsync(req, resp) is
   invoked
 + 913 Unprotected debug in WebAppClassLoader
 + 914 Regularize the naming of the session configuration properties
 + 922 Implements methods Connection.getBytes[In|Out]()
 + 931 Update gcloud datastore to 0.3.0

jetty-9.4.0.M1 - 15 August 2016
 + 185 Implement RFC 7239 (Forwarded header)
 + 213 jetty.osgi.boot requires Server services registered before
   ContextHandler services
 + 282 When warning about conflicting servlet mappings, detail where each
   mapping comes from
 + 306 Merge jetty-parent into jetty-project
 + 388 Add methods to send text frames with pre-encoded strings
 + 425 Incorrect @ServerEndpoint Encoder/Decoder lifecycle
 + 487 JDK 9 build compatibility
 + 515 Alternate start modules
 + 56 Fix authn issues in LdapLoginModule
 + 592 Support no-value Host header in HttpParser
 + 620 Missing call to setPattern in RewritePatternRule constructor
 + 622 NoSqlSessionManager test for expired session does not use
   session.maxInactiveInterval
 + 623 Add --gzip suffix to 304 responses with ETAGs
 + 624 AsyncContext.onCompleted called twice
 + 627 Use only start.ini or start.d, not both
 + 628 IOException: Unable to open root Jar file
   MetaInfConfiguration.getTlds(MetaInfConfiguration.java:406) with Spring boot
   loader + WebAppContext + non-expanded war
 + 632 JMX tests rely on fixed port
 + 638 ConnectHandler responses should have Content-Length
 + 639 ServerContainer stores WebSocket sessions twice
 + 640 ClientContainer should store WebSocket sessions as beans
 + 641 MongoSessionIdManager uses deprecated ensureIndex
 + 643 NPE in passing websocket client test
 + 644 Modules for enabling logging
 + 647 HTTP/2 CONTINUATION frame parsing throws IllegalStateException
 + 648 Problem using InputStreamResponseListener to handle HTTP/2 responses
 + 654 Jetty 9.3 ServletContext.getResourceAsStream("/") returns an unusable
   stream
 + 658 Add memcached option for gcloud-sessions in jetty-9.3
 + 659 CONNECT request fails spuriously
 + 660 NullPointerException in Request.getParameter: _parameters is null
 + 661 JsrExtension is missing hashCode() and equals()
 + 663 Update gcloud datastore to 0.2.3
 + 667 Introduce optional `jetty.deploy.monitoredPath` for jetty-deploy paths
   outside of ${jetty.base}
 + 668 Introduce optional `jetty.deploy.defaultsDescriptorPath` for
   jetty-deploy defaults descriptor outside of ${jetty.home}
 + 671 Incorrect ALPN default protocol
 + 672 Allow logging configuration announcement to be programmatically disabled
 + 673 ClasspathPattern needs a match all pattern
 + 675 Slf4jLog.ignore() should produce at DEBUG level
 + 676 JavaUtilLog.ignore() should produce at DEBUG level
 + 677 Logging of .ignore() should indicate that it was an "Ignored Exception"
 + 678 Log at less than DEBUG level when annotation scanning takes significant
   time
 + 682 Quickstart should not scan all container path jars
 + 684 HttpClient proxies (HttpProxy and Socks4Proxy) do not support
   authentication
 + 685 SecureRequestCustomizer SSLSession attribute not set
 + 687 AllowSymLinkAliasChecker not normalizing relative symlinks properly
 + 689 Drop support for http2 drafts
 + 690 jetty-maven-plugin does not configure AnnotationConfiguration for
   jetty:effective-web-xml goal
 + 693 QoSFilterTest failures are not capture by junit
 + 694 http2.client.StreamResetTest.testServerExceptionConsumesQueuedData stack
   not suppressed in test
 + 695 Deprecate LocalConnector.getResponses() in favor of using .getResponse()
 + 696 LocalConnector.getResponse() doesn't find close if using HTTP/1.1
   w/Connection: close
 + 700 Bundle org.eclipse.jetty.http.spi not available via p2 repository
 + 701 Document CachingWebAppClassLoader
 + 706 org.apache.jasper.compiler.disablejsr199 is no longer present in Jetty
   9.3+
 + 708 SslContextFactory: newSslServerSocket/newSslSocket are not completely
   customized
 + 717 GzipHandler.minGzipSize still compresses small responses
 + 718 Document HttpClient transports
 + 720 asciiToLowerCase throws NullPointerException
 + 721 HTTP Response header value encoding is invalid for RFC7230
 + 723 Improve bad/missing mime.properties reporting
 + 730 "Slow" client causes IllegalStateException
 + 739 Illegal WindowUpdate frame with delta=0
 + 747 Update documentation to reflect TLS and SSL support
 + 749 Invalid WebSocket Upgrade should result in error 400, not 405
 + 751 Remove usages of ArrayQueue
 + 752 Implement support for HTTP2 SETTINGS_MAX_HEADER_LIST_SIZE
 + 755 NPE in HttpChannelOverHTTP2.requestContent()
 + 756 Filter out headers
 + 759 Ensure wrapped Responses will close and commit outputstream or writer
 + 761 Clarify retainDays for NCSARequestLog in documentation
 + 764 Chapter 16 Build Issue
 + 780 The moved websocket PathSpec is incompatible with cometd 3.0.x
 + 783 Report name of broken jar file
 + 784 JSP Session updated before sendRedirect() lose their information
 + 786 Buffering Response Handler
 + 788 Attempting to activate a module that is already enabled
 + 790 AsyncContentListener semantic broken with HTTP/2 transport
 + 792 HTTP/2] Socket seems to be not closed completely
 + 797 MimeTypes resource loading incorrect on OSGi
 + 798 async IO Write closed race
 + 802 Warning for --add-to-startd is not complete in 9.4.x
 + 804 setting default Url Encoding broken in Jetty >= 9.3
 + 815 Simplify infinispan session module
 + 817 NPE in jndi Resource
 + 819 Allow jetty-start Output assertions in TestUseCases
 + 826 Better default for HTTP/2's max concurrent streams
 + 827 HTTPClient fails connecting to HTTPS host through an HTTP proxy
   w/authentication
 + 830 Test webapp not properly copied to demo-base
 + 832 ServerWithJNDI example uses wrong webapp
 + 836 Test Failure: HttpClientTransportOverHTTP2Test.testLastStreamId()
 + 837 Update to support apache jasper 8.5.4
 + 839 Test Failure: MaxConcurrentStreamsTest.testOneConcurrentStream()
 + 841 support reset in buffering interceptors

jetty-9.4.0.M0 - 03 June 2016
 + 356 Element error-page/location must start with a '/'
 + 360 Improve HTTP/2 stream interleaving
 + 367 Resolve remaining git.eclipse.org build references
 + 411 ensure MongoSessionManager saves maxInactiveInterval and expiry
   correctly Issue #415 ensure setting > MAX_INT session-timeout is detected
 + 412 Clarify ServletContextListener.contextDestroyed
 + 418 Add osgi capability for endpoint configurator
 + 437786 SslContextFactory: Allow Password.getPassword to be overridden
 + 469 Update to Apache Jasper 8.0.33
 + 472675 No main manifest attribute, in jetty-runner regression
 + 473 SessionTest.testBasicEcho_FromClient frequently failing
 + 478918 Change javax.servlet.error,forward,include literals to
   RequestDispatcher constants
 + 479179 Fixed NPE from debug
 + 479343 calls to MetaData#orderFragments() with relative ordering adds
   duplicate jars
 + 479537 Server preface sent after client preface reply
 + 479678 Support HTTP/1.1 Upgrade in HttpClient
 + 479712 Documented --approve-all-licenses
 + 479832 Update comment in gcloud-sessions.xml file
 + 479839 Regression when starting application with excessive scan times
 + 479865 IllegalStateException: Multiple servlets map to path: *.jsp: jsp,jsp
 + 479903 improve async onError handling
 + 480 jetty-osgi] org.eclipse.jetty.annotations should be optional
 + 480162 Continuations behavior differences due to HttpURI behavior
 + 480272 Update to newer jdt ecj version
 + 480827 Implemented Unix Domain Socket Connector
 + 480898 Introduce FilterMapping.getDispatcherTypes() method
 + 480904 jetty-util Loader simplification
 + 481075 Session statistics are not accurate
 + 481116 Introduce connection pooling also for HTTP/2 transport
 + 481203 Add ability to set configurations to apply to WebAppContext for
   jetty-maven-plugin
 + 481373 Corner cases where session may remain in JDBCSessionManager memory
 + 481717 Make Callback and Promise CompletableFuture-friendly
 + 481718 Improve stream interleaving
 + 481903 Module Descriptions
 + 482039 Create shaded jar for isolated jetty-client use
 + 482041 Add ServletHandler.newCachedChain() to ease customization
 + 482042 New API, Allow customization of ServletHandler path mapping
 + 482056 Compact path before using it in getRequestDispatcher()
 + 482057 MultiPartInputStream temp file permissions should be limited to user
 + 482058 MultiPartInputStream test initial part boundary incorrectly allows
   empty string
 + 482172 Report form key size count in UrlEncoded exceptions
 + 482173 Track original Query string in Rewrite RuleContainer too
 + 483059 Remove cache of authenticated users
 + 483119 CachingWebAppClassLoader breaks JSP
 + 483427 AsyncContext complete while pending async Reads/Writes
 + 484349 Optimized PathMappings lookup
 + 484350 Allow GzipHandler path include/exclude to use regex
 + 484603 HashLoginService does not stop its PropertyUserStore
 + 484616 Outdated version of javaee_web_services_client_1_2.xsd
 + 484818 Expose interesting HTTP/2 attributes and operations via JMX
 + 484822 Jetty ThreadMonitor memory leak
 + 485 Multiple compressed formats from static content
 + 485031 two PathWatcher threads running after automatically restarting webapp
 + 485063 After stopping JettyWebAppContext, it still contains reference to old
   WebAppClassLoader via ServerContainer bean
 + 485064 HashSessionManager leaks ScheduledExecutorScheduler with reference to
   un-deployed webapp
 + 485199 Remove copyright blurb from pom.xml files
 + 485625 Allow overriding the conversion of a String into a Credential
 + 486497 NPE in MappedLoginService
 + 486530 Handler added to WebAppContext prevents ServletContext initialization
 + 493 OSGiClassLoader contains dead code
 + 495 EventSender might leak service-references or miss them at all
 + 514 Allow ExecutionStrategy to be configurable
 + 515 #467
 + 525 fix blockForContent spin
 + 532 Get rid of generated jetty-start/dependency-reduced-pom.xml
 + 533 Do not hide file resource exception
 + 572 Ignore failing test pending further analysis
 + 605 Guard concurrent calls to WebSocketSession.close()
 + 608 reset encoding set from content type
 + 609 ignore failing test
 + 610 Ignore failing test

jetty-9.3.14.v20161028 - 28 October 2016
 + 292 NPE in SslConnectionFactory newConnection
 + 295 Ensure Jetty Client use of Deflater / Inflater calls .end() to avoid
   memory leak
 + 989 InputStreamResponseListener.get() throws with HTTP/2 following redirect
 + 1009 9.3.x] ThreadLimitHandler has no method setBlockForMs
 + 1018 Remove dependency on asm types in oej.annotations.Util
 + 1029 Restore Request.setHttpVersion()
 + 1031 Improve HttpField pre-encoding
 + 1032 Remove jetty dependencies in jetty jasper classes
 + 1037 Don't execute AsyncListener.onTimeout events in spare Scheduler-Thread
 + 1038 AttributeNormalizer does not favor ${WAR} over other attributes, like
   ${jetty.base}
 + 1039 AttributeNormalizer should not track attributes that are null
 + 1046 Improve HTTP2Flusher error report
 + 480764 Add extra tests for empty multipart

jetty-9.3.13.v20161014 - 14 October 2016
 + 295 Ensure Jetty Client use of Deflater / Inflater calls .end() to avoid
   memory leak
 + 926 No LSB Tags on jetty.sh script cause warning on Ubuntu 16.04
 + 999 Create a Flight Recorder module
 + 1000 Allow legacy behaviour if 2 servlets map to same path

jetty-9.3.13.M0 - 30 September 2016
 + 277 Proxy servlet does not handle HTTP status 100 correctly
 + 870 TLS protocol exclusion broken for SslContextFactory(String)
 + 915 The jetty-maven-plugin:stop goal doesn't stop everything completely
 + 918 Support certificates hot reload
 + 930 Add module instructions to SSL section
 + 943 Docs: Error in 'Embedding Jetty' page - example 'FileServer'
 + 948 9.4.0.RC0 jetty-distribution invalid config etc/jetty-http2c.xml
 + 955 Response listeners not invoked when using Connection.send()
 + 959 CompleteListener invoked twice for HTTP/2 transport and response content
 + 960 Async I/O spin when reading early EOF
 + 965 Link from High Load docs to Garbage Collection Tuning is broken
 + 966 Remove usages of ConcurrentArrayQueue

jetty-9.3.12.v20160915 - 15 September 2016
 + 56 Fix authn issues in LdapLoginModule
 + 131 Improve Connector Statistic names and values
 + 185 Implement RFC 7239 (Forwarded header)
 + 700 Bundle org.eclipse.jetty.http.spi not available via p2 repository
 + 725 Provide a private way to report security issues
 + 752 Implement support for HTTP2 SETTINGS_MAX_HEADER_LIST_SIZE
 + 759 Ensure wrapped Responses will close and commit outputstream or writer
 + 780 The moved websocket PathSpec is incompatible with cometd 3.0.x
 + 783 Report name of broken jar file
 + 784 JSP Session updated before sendRedirect() lose their information
 + 786 Buffering Response Handler
 + 790 AsyncContentListener semantic broken with HTTP/2 transport
 + 792 HTTP/2] Socket seems to be not closed completely
 + 797 MimeTypes resource loading incorrect on OSGi
 + 798 async IO Write closed race
 + 804 setting default Url Encoding broken in Jetty >= 9.3
 + 806 Jetty HttpClient authentication - missing any realm option
 + 817 NPE in jndi Resource
 + 826 Better default for HTTP/2's max concurrent streams
 + 827 HTTPClient fails connecting to HTTPS host through an HTTP proxy
   w/authentication
 + 830 Test webapp not properly copied to demo-base
 + 832 ServerWithJNDI example uses wrong webapp
 + 841 support reset in buffering interceptors
 + 844 Implement a Thread Limit Handler
 + 845 Improve blocking IO for data rate limiting
 + 851 MBeanContainer no longer unregisters MBeans when "stopped"
 + 854 If container.destroy() is called, calling container.start() again should
   throw an IllegalStateException
 + 855 JMXify MBeanContainer
 + 860 Only TLS 1.2 Supported
 + 868 ClassLoader leak with Jetty and Karaf - static instances of
   java.lang.Throwable
 + 880 Refactor jetty-http's HostPortHttpField logic into new jetty-util class
 + 882 Add IPv6 support to IPAddressMap in jetty-util
 + 889 ConstantThrowable.name can be removed
 + 894 When adding servless class, preserve Class instead of going through
   String
 + 897 Remove GzipHandler interceptor when out of scope
 + 898 GzipHandler adds multiple Vary header
 + 902 Expect: 100-Continue does not work with HTTP/2
 + 909 Path and Domain not properly matched in addCookie()
 + 911 Request.getRequestURI() gets decoded after startAsync(req, resp) is
   invoked
 + 913 Unprotected debug in WebAppClassLoader
 + 922 Implements methods Connection.getBytes[In|Out]()

jetty-9.3.11.v20160721 - 21 July 2016
 + 230 customize Content-Type in ErrorHandler's default error page
 + 592 Support no-value Host header in HttpParser
 + 631 SLOTH protection
 + 643 NPE in passing websocket client test
 + 649 LDAPLoginModule should disallow blank username and password
 + 658 Add memcached option for gcloud-sessions in jetty-9.3
 + 660 NullPointerException in Request.getParameter: _parameters is null
 + 663 Update gcloud datastore to 0.2.3
 + 667 Introduce optional `jetty.deploy.monitoredPath` for jetty-deploy paths
   outside of ${jetty.base}
 + 668 Introduce optional `jetty.deploy.defaultsDescriptorPath` for
   jetty-deploy defaults descriptor outside of ${jetty.home}
 + 669 Support UNC paths in PathResource
 + 671 Incorrect ALPN default protocol
 + 672 Allow logging configuration announcement to be programmatically disabled
 + 673 ClasspathPattern needs a match all pattern
 + 675 Slf4jLog.ignore() should produce at DEBUG level
 + 676 JavaUtilLog.ignore() should produce at DEBUG level
 + 677 Logging of .ignore() should indicate that it was an "Ignored Exception"
 + 678 Log at less than DEBUG level when annotation scanning takes significant
   time
 + 682 Quickstart should not scan all container path jars
 + 684 HttpClient proxies (HttpProxy and Socks4Proxy) do not support
   authentication
 + 685 SecureRequestCustomizer SSLSession attribute not set
 + 687 AllowSymLinkAliasChecker not normalizing relative symlinks properly
 + 690 jetty-maven-plugin does not configure AnnotationConfiguration for
   jetty:effective-web-xml goal
 + 693 QoSFilterTest failures are not capture by junit
 + 694 http2.client.StreamResetTest.testServerExceptionConsumesQueuedData stack
   not suppressed in test
 + 695 Deprecate LocalConnector.getResponses() in favor of using .getResponse()
 + 696 LocalConnector.getResponse() doesn't find close if using HTTP/1.1
   w/Connection: close
 + 701 Document CachingWebAppClassLoader
 + 706 org.apache.jasper.compiler.disablejsr199 is no longer present in Jetty
   9.3+
 + 708 SslContextFactory: newSslServerSocket/newSslSocket customization
 + 717 GzipHandler.minGzipSize still compresses small responses
 + 718 Document HttpClient transports
 + 720 asciiToLowerCase throws NullPointerException
 + 721 HTTP Response header value encoding is invalid for RFC7230
 + 723 Improve bad/missing mime.properties reporting
 + 726 Http2 Client parse error
 + 730 "Slow" client causes IllegalStateException
 + 733 Allow setCharacterEncoding after getOutputStream
 + 739 Illegal WindowUpdate frame with delta=0
 + 742 Fixed link to webtide.com
 + 745 Removed README.txt
 + 747 Update documentation to reflect TLS and SSL support
 + 751 Remove usages of ArrayQueue
 + 752 Implement support for HTTP2 SETTINGS_MAX_HEADER_LIST_SIZE
 + 755 NPE in HttpChannelOverHTTP2.requestContent()
 + 756 Filter problematic headers from CGI and FastCGIProxy

jetty-9.2.19.v20160908 - 08 September 2016
 + 817 NPE in jndi Resource
 + 830 Test webapp not properly copied to demo-base
 + 832 ServerWithJNDI example uses wrong webapp
 + 851 MBeanContainer no longer unregisters MBeans when "stopped"
 + 868 ClassLoader leak with Jetty and Karaf - static instances of
   java.lang.Throwable
 + 880 Refactor jetty-http's HostPortHttpField logic into new jetty-util class
 + 882 Add IPv6 support to IPAddressMap in jetty-util
 + 894 When adding servless class, preserve Class instead of going through
   String
 + 899 PathFinderTest fails in jetty-9.2.x

jetty-9.2.18.v20160721 - 21 July 2016
 + 425 Incorrect @ServerEndpoint Encoder/Decoder lifecycle
 + 649 LDAPLoginModule should disallow blank username and password
 + 654 Jetty 9.3 ServletContext.getResourceAsStream("/") returns an unusable
   stream
 + 661 JsrExtension is missing hashCode() and equals()
 + 756 Filter problematic headers from CGI and FastCGIProxy

jetty-9.3.11.M0 - 22 June 2016
 + 425 Incorrect @ServerEndpoint Encoder/Decoder lifecycle
 + 624 AsyncContext.onCompleted called twice
 + 645 jetty-requestlog.xml default log path
 + 654 Jetty 9.3 ServletContext.getResourceAsStream("/") returns an unusable
   stream
 + 659 CONNECT request fails spuriously
 + 660 NullPointerException in Request.getParameter: _parameters is null
 + 661 JsrExtension is missing hashCode() and equals()

jetty-9.3.10.v20160621 - 21 June 2016
 + 388 Add methods to send text frames with pre-encoded strings
 + 605 Guard concurrent calls to WebSocketSession.close()
 + 608 reset encoding set from content type?
 + 609 websocket ClientCloseTest testServerNoCloseHandshake is failing
 + 610 HttpClientRedirectTest/testRedirectWithWrongScheme test failing in CI
 + 620 Missing call to setPattern in RewritePatternRule constructor
 + 622 NoSqlSessionManager test for expired session does not use
   session.maxInactiveInterval
 + 623 Add --gzip suffix to 304 responses with ETAGs
 + 624 AsyncContext.onCompleted called twice
 + 628 IOException: Unable to open root Jar file
   MetaInfConfiguration.getTlds(MetaInfConfiguration.java:406) with Spring boot
   loader + WebAppContext + non-expanded war
 + 632 JMX tests rely on fixed port
 + 633 If jmx and websocket is enabled, redploying a context produces a
   NullPointerException
 + 638 ConnectHandler responses should have Content-Length
 + 639 ServerContainer stores WebSocket sessions twice
 + 640 ClientContainer should store WebSocket sessions as beans
 + 641 MongoSessionIdManager uses deprecated ensureIndex
 + 647 HTTP/2 CONTINUATION frame parsing throws IllegalStateException
 + 648 Problem using InputStreamResponseListener to handle HTTP/2 responses

jetty-9.3.10.M0 - 26 May 2016
 + 354 Spin loop in case of exception thrown during accept()
 + 464 Improve reporting of SSLHandshakeException
 + 542 Support Connection.Listener bean on clients
 + 574 Introduce a TLS handshake completed listener
 + 581 Initial session recv window setting not working
 + 85 Expose TLS protocol used for connection in SecureRequestCustomizer

jetty-9.3.9.v20160517 - 17 May 2016
 + 436 Migrate Jetty Documentation
 + 437 updates to NPE prevention
 + 501 clear continuation initial on undispatch
 + 510 Module [depend] property expansion should support eg
   foo/${bar}/${bar}-xxx
 + 514 Allow ExecutionStrategy to be configurable
 + 518 jarfile fix for springboot
 + 519 Disable SSL session caching
 + 521 Separate usage of the Server and the ServerConnector Executors
 + 525 Spin in HttpInputOverHttp.blockForContent with malformed HTTP-Request
 + 526 Headers set from RequestDispatcher.include() not showing up in response
 + 529 Start property for non standard JRE versions
 + 533 Do not hide file resource exception
 + 534 Deadlock in MongoSessionManager
 + 546 Guard concurrent calls to ExecutionStrategy.execute()
 + 547 ExecuteProduceConsume (EWYK) does not exit low threads mode
 + 552 Improve HTTP/2 idle timeout handling
 + 553 Abort HttpChannel if response has wrong content-length
 + 556 Improve Resource.getAlias() checks on Windows
 + 557 Review ThreadPool.isLowOnThreads()
 + 558 HTTP/2 server hangs when thread pool is low on threads
 + 560 Jetty Client Proxy Authentication does not work with HTTP Proxy
   tunneling
 + 561 Fixed test timer
 + 567 NPE in ErrorPageErrorHandler debug
 + 570 URIUtil.encodePath does not always encode utf8 chars
 + 571 AbstractAuthentication.matchesURI() fails to match scheme
 + 572 Don't reject HTTP/2 requests without body in low threads mode
 + 486530 Handler added to WebAppContext prevents ServletContext initialization

jetty-9.2.17.v20160517 - 17 May 2016
 + 560 Jetty Client Proxy Authentication does not work with HTTP Proxy
   tunneling
 + 571 AbstractAuthentication.matchesURI() fails to match scheme

jetty-9.2.16.v20160414 - 14 April 2016
 + 85 Expose TLS protocol used for connection in SecureRequestCustomizer
 + 316 add chm mime mapping to mime.properties
 + 353 Jetty Client doesn't forward authentication headers with redirects when
   using proxy
 + 365 Potential connection leakage in case of aborted request
 + 367 Build downloads from git.eclipse.org
 + 371 jasper dependencies are outdated in 9.2.x
 + 377 HttpClient - No supported cipher suites leads to stuck requests
 + 418 Javax websocket server impl does not expose all required services as
   OSGi capabilities
 + 424 Jetty impl. of Websocket ServerEndpointConfig.Configurator lifecycle out
   of spec.
 + 437 NPE is raised inside Jetty websocket client on receiving empty message
   through MessageHandler.Partial<>
 + 438 File and Path Resources with control characters should be rejected
 + 469 Update to support apache jasper 8.0.33
 + 510 Module [depend] property expansion should support eg
   foo/${bar}/${bar}-xxx

jetty-9.3.9.M1 - 11 April 2016
 + 481 Event response.success notified without waiting for content callback for
   HTTP/2 transport
 + 490 serverClasses set from jetty-web.xml
 + 491 Do not assume gzip acceptable for HTTP/2
 + 503 Wrong request-per-connection counting in MultiplexHttpDestination in
   case of failures
 + 504 HTTP/2 client transport cannot send request after idle timeout
   jetty-9.3.9.M0 - 05 April 2016
 + 184 Empty Realm for BasicAuthentication
 + 371 update apache jsp to 8.0.27
 + 418 Add osgi capability for endpoint configurator
 + 424 Jetty impl. of Websocket ServerEndpointConfig.Configurator lifecycle out
   of spec
 + 427 Squelch intentional exceptions seen during websocket testing
 + 434 RequestTest stack traces
 + 435 adjust debug log message
 + 437 Avoid NPE on receiving empty message though MessageHandler.Partial
 + 438 File and Path Resources with control characters should be rejected
 + 446 jetty-quickstart path normalization uses improper paths on Windows
 + 448 RFC2616 Compliance Mode should track and report RFC7230 violations
 + 450 Client AuthenticationProtocolHandler sends request failures to response
   failure listener
 + 451 RFC2616 Compliance mode should support empty headers
 + 453 Change logging of setting session maxInactiveInterval to DEBUG from WARN
 + 454 DoSFilter does not send an error status code when closing a connection
   because of timeout
 + 458 Improve Quality list handling
 + 467 Compact // rule
 + 469 Update to Apache Jasper 8.0.33
 + 470 AsyncContextState NPE if called after reset
 + 472 Use LongAdder for statistics
 + 476 HttpClient should not send absolute-form target with non HttpProxy

jetty-9.3.8.v20160314 - 14 March 2016
 + 107 ResourceHandler range support testcase
 + 124 Don't produce text/html if the request doesn't accept it
 + 247 improving invalid buffer manipulation exception messages
 + 258 Http request to origin server over https proxy contains absolute URL
 + 266 jetty-client redirection process is aborted if redirect response have
   corrupt body
 + 305 NPE when notifying the session listener if the channel is closed before
   a session has been opened
 + 316 Add *.chm mimetype mapping
 + 343 ensure release deployment of test-jetty-webapp:war and
   test-proxy-webapp:war
 + 346 HttpParser RFC2616 Compliance mode
 + 353 Jetty Client doesn't forward authentication headers with redirects when
   using proxy
 + 356 Element error-page/location must start with a '/'
 + 362 Very slow page load and missing resources when using HTTP/2 with Jetty
   9.3.7
 + 365 Potential connection leakage in case of aborted request
 + 366 Avoid HTTP2Flusher reentrancy
 + 367 Resolve remaining git.eclipse.org build references
 + 372 Data race in HttpReceiverOverHTTP2
 + 377 HttpClient - No supported cipher suites leads to stuck requests
 + 378 Can't configure per nodes settings in start.ini
 + 379 Insufficient information on asyncNotSupported
 + 381 HttpClient does not send the Authorization header with authenticating
   proxy
 + 386 Explicit Authorization header is dropped when handling 407s
 + 397 Multipart EOF handling
 + 402 Don't use Thread.isAlive() in ShutdownMonitor
 + 405 adding testcase for problematic HttpURI parsing of path params
 + 406 GzipHandler: allow to override the Vary response header
 + 407 JSR356 Server WebSocket Sessions no longer being tracked
 + 408 Http client does not work on https with proxy
 + 411 Add more debug log for mongosessionmanager and remove debug printlns
 + 413 HotSwapHandler null handlers
 + 416 Support HTTPS forward proxies
 + 417 HttpClient: review support for OPTIONS *
 + 423 Duplicate Content-Length header not handled correctly

jetty-9.3.8.RC0 - 25 February 2016
 + 81 Exception not always thrown in Jetty to application when upload part is
   too big
 + 82 Request.getPart() that results in Exception still allows other parts to
   be fetched
 + 251 Removing SSLEngine.beginHandshake() calls
 + 285 PathContentProvider - Use of Direct buffers without pooling
 + 298 qtp threads spin-locked in MBeanContainer.beanAdded
 + 342 Reintroducing Response parameter to logExtended
 + 344 init script does not properly display status of a non running service
 + 346 HttpParser RFC2616 Compliance mode
 + 347 Avoid sending request using a connection that is idle timing out
 + 352 Integrate session idling for MongoSessionManager
 + 354 Spin loop in case of exception thrown during accept()
 + 355 Improve close behavior for failed pending writes
 + 478918 Change javax.servlet.error,forward,include literals to
   RequestDispatcher constants
 + 484446 InputStreamResponseListener's InputStream uses default read (3) and
   blocks early on never-ending response.
 + 485306 HttpParser (HttpURI) mistaking basic auth password as a port number
 + 485469 permessage-deflate extension causes protocol error in Firefox/Chrome
 + 486394 Restore MultiPartFilter behavior with regards to temp file access
 + 486497 NPE in MappedLoginService
 + 486511 Server.getURI() returns wrong scheme on SSL/HTTPS
 + 486530 Handler added to WebAppContext prevents ServletContext initialization
 + 486589 HttpRequest has a wrong HTTP Version in HTTP/2
 + 486604 Add debug logging of ErrorPageErrorHandler logic
 + 486674 Quickstart path attribute normalization should be based on longest
   path match
 + 486829 Cancel stream error after a failed request with the HTTP/2.0 client
 + 486877 Google Chrome flagging 'obsolete cipher suite' in Jetty and will soon
   issue broken padlock
 + 486930 Selector does not correctly handle rejected execution exception
 + 487158 Switched SCM URIs to github
 + 487197 Deflater/Inflater memory leak with WebSocket permessage-deflate
   extension
 + 487198 ContextScopeListener should be called on context start and stop
 + 487277 Introduce http-forwarded module for X-Forwarded support
 + 487354 Aborted request or response does not send RST_STREAM frame
 + 487511 Jetty HTTP won't work on turkish systems
 + 487714 Avoid NPE in close race for async write
 + 487750 HTTP/2 push must not be recursive

jetty-9.2.15.v20160210 - 10 February 2016
 + 482042 New API, Allow customization of ServletHandler path mapping
 + 482243 Fixed GzipHandler for Include
 + 482270 Expose upgrade request locales
 + 482855 Content-Length omitted for POST requests with empty body
 + 483620 Servlet annotation mapping to "/" should override webdefault.xml
   mapping
 + 483857 jetty-client onComplete isn't called in case of exception in
   GZIPContentDecoder.
 + 484349 Promote WebSocket PathMappings / PathSpec to Jetty Http
 + 484350 Allow GzipHandler path include/exclude to use regex
 + 484397 Unavoidable NullPointerException in onMessage-Handler for
   PongMessages
 + 484603 HashLoginService does not stop its PropertyUserStore
 + 484612 Restore WebSocket Session.close() sending 1000/Normal status code
 + 484621 Client hangs till timeout when Authentication.authenticate() throws
   exception.
 + 487511 Jetty HTTP won't work on turkish systems

jetty-9.3.7.RC1 - 13 January 2016
 + 481986 Dead JSR 356 Server Session still being tracked after
   Session/Connection closure
 + 484616 Outdated version of javaee_web_services_client_1_2.xsd
 + 485031 two PathWatcher threads running after automatically restarting webapp
 + 485063 After stopping JettyWebAppContext, it still contains reference to old
   WebAppClassLoader via ServerContainer bean
 + 485064 HashSessionManager leaks ScheduledExecutorScheduler with reference to
   un-deployed webapp
 + 485376 Multiple charset attributes in Content-Type
 + 485535 jetty.sh results in FAILED when running service restart
 + 485663 NullPointerException in WebSocketSession during upgrade with DEBUG
   logging
 + 485712 Quickstart web.xml is absolute

jetty-9.3.7.RC0 - 05 January 2016
 + 458745 Async ISE in async Echo
 + 481567 permessage-deflate causing data-dependent ju.zip.DataFormatException:
   invalid stored block lengths
 + 482173 Track original Query string in Rewrite RuleContainer too
 + 482243 Fixed GzipHandler for Include
 + 482270 Expose upgrade request locales
 + 482272 Fixed relative symlink checking
 + 482506 HTTP/2 load test with h2load fails
 + 482670 HttpURI wrongly parser URI paths starting with /@
 + 482855 Content-Length omitted for POST requests with empty body
 + 482959 Local stream count never decrements when closing a stream causing
   IllegalStateException.
 + 483009 MultiPartContentProvider may send wrong Content-Length
 + 483039 HTTP2 Upgrade case sensitivity on Connection header
 + 483344 text/csv Mime Type For CSV in mime properties File
 + 483413 Warn on @Deprecated servlet/filter use
 + 483422 Empty chunked body in 304 Response
 + 483620 Servlet annotation mapping to "/" should override webdefault.xml
   mapping
 + 483857 jetty-client onComplete isn't called in case of exception in
   GZIPContentDecoder.
 + 483878 Parallel requests stuck via the http client transport over HTTP/2
 + 484167 GOAWAY frames aren't handling disconnects appropriately on Client
 + 484210 HttpClient over HTTP/2 should honor maxConcurrentStreams
 + 484262 Race condition between GOAWAY disconnect and ability to make new
   request.
 + 484349 Promote WebSocket PathMappings / PathSpec to Jetty Http
 + 484350 Allow GzipHandler path include/exclude to use regex
 + 484397 Unavoidable NullPointerException in onMessage-Handler for
   PongMessages
 + 484440 Swap WebSocket PathMappings for new jetty-http PathMappings
 + 484585 Avoid sending request using a connection that is idle timing out
 + 484603 HashLoginService does not stop its PropertyUserStore
 + 484612 Restore WebSocket Session.close() sending 1000/Normal status code
 + 484621 Client hangs till timeout when Authentication.authenticate() throws
   exception.
 + 484622 Improve handling of Direct and Mapped buffers for static content
 + 484624 Disable CachingWebAppClassLoader
 + 484657 Support HSTS rfc6797
 + 484683 FastCGI request idle timeout is handled incorrectly
 + 484718 Review idle timeout handling
 + 484801 Avoid non-cached memory mapped files
 + 484818 Expose interesting HTTP/2 attributes and operations via JMX
 + 484822 Jetty ThreadMonitor memory leak
 + 484861 Improve FlowControlStrategy stall handling
 + 484876 Make simpler to customize the FlowControlStrategy
 + 484878 Make BufferingFlowControlStrategy.bufferRatio configurable via JMX

jetty-9.3.6.v20151106 - 06 November 2015
 + 419966 Add ContentProvider that submits multipart/form-data
 + 472675 No main manifest attribute, in jetty-runner regression
 + 476641 Proxy rewriteTarget() null return does not call error handler
 + 478757 DebugHandler thread name is mangled
 + 479179 Fixed NPE from debug
 + 479378 Incorrect REQUEST_URI
 + 479712 Documented --approve-all-licenses
 + 479832 Use system properties for gcloud config for GCloudDatastore session
   manager
 + 479839 Regression when starting application with excessive scan times
 + 479865 IllegalStateException: Multiple servlets map to path: *.jsp: jsp,jsp
 + 480061 HTTP/2 server doesn't send GOAWAY frame when shutting down
 + 480162 Continuations behavior differences due to HttpURI behavior
 + 480260 HPack decode error for buffers with offset
 + 480272 Update to newer jdt ecj version
 + 480452 Large downloads via FastCGI proxy keep HttpClient connections active
 + 480764 Error parsing empty multipart
 + 481006 SSL requests intermittently fail with EOFException when SSL
   renegotiation is disallowed.
 + 481203 Add ability to set configurations to apply to WebAppContext for
   jetty-maven-plugin
 + 481225 Secondary resources with query parameters are not properly pushed
 + 481236 Make ShutdownMonitor java security manager friendly
 + 481355 Nested Symlinks
 + 481373 Corner cases where session may remain in JDBCSessionManager memory
 + 481385 Incorrect parsing of END_REQUEST frames
 + 481418 ResourceHandler sets last modified
 + 481437 Port ConnectHandler connect and context functionality from Jetty 8
 + 481554 DispatcherType reset race

jetty-9.2.14.v20151106 - 06 November 2015
 + 428474 Expose batch mode in the Jetty WebSocket API
 + 471055 Restore legacy/experimental WebSocket extensions (deflate-frame)
 + 472082 isOpen returns true on CLOSING Connection
 + 474068 Update WebSocket Extension for permessage-deflate draft-22
 + 474319 Reintroduce blocking connect()
 + 474321 Allow synchronous address resolution
 + 474453 Tiny buffers (under 7 bytes) fail to compress in permessage-deflate
 + 474454 Backport permessage-deflate from Jetty 9.3.x to 9.2.x
 + 474936 WebSocketSessions are not always cleaned out from openSessions
 + 476023 Incorrect trimming of WebSocket close reason
 + 476049 When using WebSocket Session.close() there should be no status code
   or reason sent
 + 477385 Problem in MANIFEST.MF with version 9.2.10 / 9.2.13
 + 477817 Fixed memory leak in QueuedThreadPool
 + 481006 SSL requests intermittently fail with EOFException when SSL
   renegotiation is disallowed.
 + 481236 Make ShutdownMonitor java security manager friendly
 + 481437 Port ConnectHandler connect and context functionality from Jetty 8

jetty-9.3.5.v20151012 - 12 October 2015
 + 479343 calls to MetaData#orderFragments() with relative ordering adds
   duplicate jars
 + 479537 Server preface sent after client preface reply
 + 479584 WS Session does not contain UpgradeRequest information in
   WebSocketAdapter.onWebSocketConnect callback

jetty-9.3.4.v20151007 - 07 October 2015
 + 428474 Expose batch mode in the Jetty WebSocket API
 + 472082 isOpen returns true on CLOSING Connection
 + 474936 WebSocketSessions are not always cleaned out from openSessions
 + 475209 WebSocketServerFactory should not hand null object to
   DecoratedObjectFactory
 + 476023 Incorrect trimming of WebSocket close reason
 + 476049 When using WebSocket Session.close() there should be no status code
   or reason sent
 + 476170 Support servers that close connections without sending Connection:
   close header.
 + 476720 getTrustStoreResource fixed
 + 477087 Enforce that the preface contains a SETTINGS frame
 + 477123 AsyncListener callbacks need context scope
 + 477270 Add ability to send a single PRIORITY frame
 + 477278 Refactored DefaultServlet for cached Gzip & Etags
 + 477385 Make jetty osgi manifests only resolve jetty packages against a
   single distro version
 + 477641 ALPN classes exposed to webapps - fixed typo
 + 477680 Encode merged query parameters
 + 477737 Improve handling of etags with dynamic and static gzip
 + 477757 Null args in TypeUtil .call & .construct result in confusing
   exceptions
 + 477817 Fixed memory leak in QueuedThreadPool
 + 477878 HttpClient over HTTP/2 doesn't close upload stream
 + 477885 Jetty HTTP2 client fails to connect with Netty server - HTTP2 client
   preface missing or corrupt.
 + 477890 Overwhelmed HTTP/2 server discards data
 + 477895 Prevent leak of handles to deleted files after redeploy
 + 477900 Increase client authentication default max content size
 + 478008 Do not reset current value of CounterStatistics
 + 478021 Client sending Connection: close does not shutdown output
 + 478105 prependFilterMapping check for null FilterHolder
 + 478239 Remove pointless synchronize in infinispan scavenging
 + 478247 WebappClassLoader pinned after redeploy
 + 478275 Priority information in HEADERS frame is not sent
 + 478280 property file in temp directory
 + 478372 JavaUtilLog setSourceClass and setSourceMethod
 + 478434 Priority weights should be between 1 and 256 inclusive
 + 478752 Clarify support for HttpServletRequest.upgrade()
 + 478757 DebugHandler thread name is mangled
 + 478829 WebsocketSession not cleaned up / memory leak
 + 478862 Update to jstl 1.2.5
 + 478923 threads stuck at SharedBlockingCallback$Blocker.block
 + 479026 Wrong CONNECT request idle timeout
 + 479277 HttpClient with HTTP/2 transport does not work for "https" URLs

jetty-9.3.3.v20150827 - 27 August 2015
 + 470311 Introduce a proxy-protocol module
 + 471055 Restore legacy/experimental WebSocket extensions (deflate-frame)
 + 472411 PathResource.checkAliasPath() typo
 + 473321 Overriding SSL context KeyStoreType requires explicit override of
   TrustStoreType
 + 474025 SslContextFactory does not work with JCEKS Keystore
 + 474068 Update WebSocket Extension for permessage-deflate draft-22
 + 474319 Reintroduce blocking connect()
 + 474321 Allow synchronous address resolution
 + 474344 apache-jstl includes test dependencies
 + 474358 DefaultServlet bad Content-Type on compressed content
 + 474361 Handle JVM version extensions like -internal
 + 474453 Tiny buffers (under 7 bytes) fail to compress in permessage-deflate
 + 474454 Backport permessage-deflate from Jetty 9.3.x to 9.2.x
 + 474455 Enable permessage-deflate WebSocket extension
 + 474558 Debug log ServletContainerInitializer @HandlesTypes contents
 + 474617 AsyncListener.onError not called for errors
 + 474618 AsyncListener.onComplete not called when error occurs
 + 474634 AsyncListener.onError() handling
 + 474685 GzipHandler configuration supports csv paths and mimetypes
 + 474888 HttpClient JMX support
 + 474936 WebSocketSessions are not always cleaned out from openSessions
 + 474961 Close input stream for classes in AnnotationParser after scanning
 + 475195 SNI matching fails when keystore does not contain wild certificates
 + 475483 Starting Jetty with [exec] should use properties file
 + 475546 ClosedChannelException when connecting to HTTPS over HTTP proxy with
   CONNECT.
 + 475605 Add support for multi-homed destinations
 + 475927 SecureRequestCustomizer fails to match host

jetty-9.3.2.v20150730 - 30 July 2015
 + 470351 Fixed SNI matching of wildcard certificates
 + 470727 Thread Starvation of selector wakeups
 + 472601 org.eclipse.jetty.util.log.Log.setLog() does not work as before
 + 472621 Unjustified timeout when serving static content
 + 472781 GzipHandler isMimeTypeGzipable() bad logic
 + 472859 ConcatServlet may expose protected resources
 + 472931 HttpConfiguration copy constructor incomplete
 + 472974 Improved StatisticsHandler 503 generation
 + 473006 Encode addPath in URLResource
 + 473118 HTTP/2 server does not retrieve Host header from client
 + 473243 Delay resource close for async default content
 + 473266 Better handling of MultiException
 + 473294 Fixed include cipher suites support for wildcards
 + 473307 Add 301 Moved Permanently Rules to jetty-rewrite
 + 473309 Add special (non-replacement) Terminating rules to jetty-rewrite
 + 473319 Parameterize status code on Redirect Rules for alternate use
 + 473321 Overriding SSL context KeyStoreType requires explicit override of
   TrustStoreType
 + 473322 GatherWrite limit handling
 + 473624 ProxyServlet.Transparent / TransparentDelegate add trailing slash
   before query when using prefix.
 + 473832 SslConnection flips back buffers on handshake exception

jetty-9.2.13.v20150730 - 30 July 2015
 + 472859 ConcatServlet may expose protected resources
 + 473006 Encode addPath in URLResource
 + 473243 Delay resource close for async default content
 + 473266 Better handling of MultiException
 + 473322 GatherWrite limit handling
 + 473624 ProxyServlet.Transparent / TransparentDelegate add trailing slash
   before query when using prefix.
 + 473832 SslConnection flips back buffers on handshake exception

jetty-9.3.1.v20150714 - 14 July 2015
 + 441020 Support HEADERS followed by CONTINUATION+
 + 460671 Rationalize property names (fix for jetty.sh)
 + 462346 Change classesPattern to scanClassesPattern and testClassesPattern to
   scanTestClassesPattern to clarify purpose
 + 464294 AsyncNCSARequestLog blocks JVM exit after failure
 + 464741 HttpFields declares IllegalArgumentException as checked exception
 + 464745 Remove @org.apache.xbean.XBean references
 + 469384 Improved javadoc for ClasspathPattern
 + 470184 Send the proxy-to-server request more lazily
 + 470327 Problem with scope provided dependencies with jspc plugin
 + 470505 jetty-maven-plugin JettyWebAppContext#setQuickStartWebDescriptor
   should accept a Maven-friendly type
 + 470664 Handle multiple RequestLogHandler in chain
 + 470727 Thread Starvation of selector wakeups
 + 470803 If a webapp is not fully started do not fully stop it
 + 470855 Only log warning for duplicate path mappings to same servlet in same
   descriptor
 + 470963 Update jetty-maven-plugin mojo annotations for maven 3
 + 471071 jetty-infinispan.xml incorrect syntax for remote named cache
 + 471076 Apache jspc ignores empty list of files to precompile and scans
   anyway
 + 471251 Improved debugging on async timeout
 + 471272 ArrayIndexOutOfBoundsException in
   org.eclipse.jetty.quickstart.PreconfigureQuickStartWar
 + 471388 StringIndexOutOfBoundsException when using <c:url> with parameters
 + 471464 Parsing issues with HttpURI
 + 471604 Extend CrossOriginFilter to provide a Timing-Allow-Origin header
 + 471623 Update to apache jsp 8.0.23 Use 8.0.23.M1 for jetty version of apache
   jsp 8.0.23
 + 471985 NPE in HttpFields.putField
 + 472310 Improved logging when no supported included ciphers
 + 472411 PathResource.checkAliasPath typo
 + 472422 Custom status codes result in a NumberFormatException while using
   http2.

jetty-9.3.0.v20150612 - 12 June 2015
 + 414479 Add WebSocketPingPongListener for those that want PING/PONG payload
   data
 + 420678 Add WebSocketPartialListener to support receiving partial WebSocket
   TEXT/BINARY messages
 + 420944 Hot Deployment of WAR when Context XML exists doesn't trigger
   redeploy
 + 423974 Optimize flow control
 + 424368 Add CONTRIBUTING.md
 + 430951 Support SNI with ExtendedSslContextFactory
 + 436345 Refactor AbstractSession to minimize burden on subclasses to
   implement behaviour
 + 437303 Serving of static filenames with "unwise" characters causes 404 error
 + 437395 Start / Properties in template sections should be default applied for
   enabled modules
 + 438204 getServerName returns IPv6 addresses wrapped in []
 + 439369 Remove unused class CrossContextPsuedoSession
 + 439374 Use utf-8 as default charset for html
 + 439375 preferred rfc7231 format is mime;charset=lowercase-9
 + 440106 Improve ProtocolHandler APIs
 + 440506 Jetty OSGi boot bundle does not support OSGi framework Eclipse
   Concierge
 + 442083 Client resets stream, pending server data is failed, connection
   closed.
 + 442086 Review HttpOutput blocking writes
 + 442477 Allow Symlink aliases by default
 + 442495 Bad Context ClassLoader in JSR356 WebSocket onOpen
 + 442950 Embedded Jetty client requests to localhost hangs with high cpu usage
   (NIO OP_CONNECT Solaris/Sparc).
 + 443652 Remove dependency on java.lang.management classes
 + 443661 Rename manifest and service constants for jetty osgi resource
   fragment code
 + 443662 Consume buffer in write(ByteBuffer)
 + 443713 Reduce number of SelectionKey.setInterestOps() calls
 + 443893 Make a module for weld
 + 444124 JSP include with <servlet><jsp-file> can cause infinite recursion
 + 444214 Socks4Proxy fails when reading less than 8 bytes
 + 444222 replace CRLF in header values with whitespace rather than ?
 + 444416 AsyncProxyServlet recursion
 + 444485 Client resets stream, pending server data is failed, write hangs
 + 444517 Ensure WebSocketUpgradeFilter is always first in filter chain
 + 444547 Format exception in ResourceCache.Content.toString()
 + 444617 Expose local and remote socket address to applications
 + 444721 PushCacheFilter cleanup/improvements
 + 444748 WebSocketClient.stop() does not unregister from ShutdownThread
 + 444764 HttpClient notifies callbacks for last chunk of content twice
 + 444771 JSR356 / EndPointConfig.userProperties are not unique per endpoint
   upgrade
 + 445167 Allow configuration of dispatch after select
 + 445823 Moved RequestLog calling to HttpChannel
 + 446559 Avoid spin consuming extra data
 + 446564 Refactored RequestLog Mechanism
 + 446944 ServletTester and HttpTester should be in
   <classifier>tests</classifier>
 + 447216 putAll Properties in XmlConfiguration
 + 447515 Remove GzipFilter
 + 448156 Fixed INACTIVE race in IteratingCallback
 + 448675 Impossible to set own Threadpool when using jetty-maven-plugin
 + 449003 WARNING: Cannot enable requested module [protonego-impl]: not a valid
   module name
 + 449811 handle unquoted etags when gzipping
 + 450467 Integer overflow in Session expiry calculation in MongoSessionManager
 + 451973 Ambiguous module init location when mixing --add-to-start &
   --add-to-startd in the same exec
 + 451974 Combine multiple start license acknowledgement into one
 + 452188 Delay dispatch until content optimisation
 + 452322 Restore progress messages for --add-to-start(d) use
 + 452323 Start --list-config makes no hint on transitive enabled modules
 + 452329 Transitive modules in start.jar --add-to-start(d) are not added if
   enabled already in tree
 + 452465 100% CPU spin on page reload
 + 452503 Start.jar --add-to-start=jstl results in GraphException: Unable to
   expand property in name: jsp-impl/${jsp-impl}-jstl
 + 453487 Recycle HttpChannelOverHTTP2
 + 453627 Fixed FileSystem test for nanosecond filesystems
 + 453636 Improved spin detection on test
 + 453829 Added HeaderRegexRule
 + 453834 CDI Support for WebSocket
 + 454152 Remove mux remnants from WebSocketClient
 + 454934 WebSocketClient / connectToServer can block indefinitely during
   upgrade failure
 + 454952 Allow Jetty to run in Java 8 compact 3 profile
 + 456209 Bad ContextClassLoader in WebSocket onMessage
 + 456956 Reduce ThreadLocal.remove() weak reference garbage
 + 457130 HTTPS request with IP host and HTTP proxy throws
   IllegalArgumentException.
 + 457309 Add test to ensure GET and HEAD response headers same for gzip
 + 457508 Add flag to scan exploded jars in jetty-jspc-maven-plugin
 + 457788 Powered By in o.e.j.util.Jetty conditional on sendServerVersion
 + 458478 JarFileResource improve performance of exist method
 + 458527 Implement an async proxy servlet that can perform content
   transformations.
 + 458663 Handle null header values
 + 459081 http2 push failures
 + 459542 AsyncMiddleManServlet race condition on first download content
 + 459655 Remove SPDY and NPN
 + 459681 Remove dead code after removal of glassfish jasper support
 + 459731 Update for drafts hpack-11 and http2-17
 + 459734 Update to apache jsp 8.0.20
 + 459845 Support upgrade from http1 to http2
 + 460187 infinite recursion in sending error
 + 460210 ExecutionStragegy producer for SelectManager calls onOpen from
   produce method
 + 460211 Fixed Idle race in ExecuteProduceRun
 + 460297 Parameterize infinispan.mod
 + 460670 Support multiple names in <Property> elements
 + 460671 Rationalize property names
 + 460746 HttpConfiguration#setPersistentConnectionsEnabled(boolean)
 + 461052 Local streams created after INITIAL_WINDOW_SIZE setting have wrong
   send window.
 + 461350 Update HttpParser IllegalCharacter handling to RFC7230
 + 461415 Maven Jetty Plugin ignores ZIP overlays
 + 462040 reverted and deprecated getStringField methods
 + 462098 Support setting ThreadGroup in ScheduledExecutorScheduler
 + 462162 StackOverflowException when response commit fails
 + 462193 Asynchronous HttpOutput.close()
 + 463036 system properties to set ssl password and keypasword
 + 463144 modules do not see pre-downloaded ALPN libs
 + 464419 Removed xinetd support
 + 464438 ClassFileTransformer support in
   org.eclipse.jetty.webapp.WebAppClassLoader broken
 + 464442 Enable parallel class loading
 + 464528 NPE protection in getIncludedCipher suites
 + 464537 Updated setuid dependency to 1.0.3
 + 464555 ALPN module download attempts to download jar before dir exists
 + 464556 Restrict start module downloads to ${jetty.base} paths only
 + 464564 NoSql sessions created inside a forward not persisted correctly
 + 464606 Support property expansion in "default" attribute of Property
 + 464629 JDK8 Socket customization
 + 464630 Cannot configure Configuration classlist in osgi
 + 464633 Change Selection.how to Selection.criteria
 + 464706 HTTP/2 and async I/O: onDataAvailable() not called
 + 464708 Support HttpConfiguration.delayDispatchUntilContent in HTTP/2
 + 464724 MultiPartInputStreamParser.parse ServletException never thrown
 + 464727 Update Javadoc for Java 8 DocLint
 + 464744 PathMap.match() never throws IllegalArgumentException
 + 464837 Large META-INF/resources/ jars can significantly impact startup speed
 + 464839 Add limit to MongoSessionIdManager purge queries
 + 464869 org.eclipse.jetty.util.resource.PathResource do not work
 + 465118 Fixed GzipHandler handling of multiple closes
 + 465606 IteratingCallback.close() does not fail pending callback
 + 465754 Unchecked PrintWriter errors
 + 465854 Provide java.nio.file.WatchService alternative for Scanner
 + 465857 Support HTTP/2 clear-text server-side upgrade
 + 465867 Implement --skip-file-validation=<module>
 + 466005 Use Files.move(src,trgt) instead of File.rename for
   Part.write(filename)
 + 466283 Support specifying ALPN protocols in HTTP2Client
 + 466618 Partial WebSocket Text delivery does not like incomplete UTF8
   sequences
 + 466619 Add WebSocketFrameListener for receiving WebSocket Frame information
 + 466628 Improve IllegalStateException on ServletInputStream.setReadListener()
 + 466645 Allow XmlConfiguration Properties to use Elements or Attributes
 + 466647 Add ${jetty.tag.version} property and expand URL properties
 + 466648 jetty-ssl download of keystore should be from tags, not master
 + 466669 Add nosql.mod into jetty distro
 + 466678 Make a .mod file for jdbc session management
 + 466774 Update jetty-all module for Jetty 9.3
 + 467036 WebSocketClient fails to process immediate frames from server
 + 467043 WebSocketClient close codes on protocol violation reported as policy
   violation
 + 467055 Mongodb session scavenging can result in very slow query
 + 467165 Add --skip-file-validation to start.jar --help output
 + 467281 Remove Java 1.7 support from Jetty 9.3
 + 467289 Not possible to specify jmxrmi port value
 + 467702 SslContextFactory not backward compatible
 + 467730 HTTP2 requires enabled ciphers to be sorted by blacklist
 + 467790 Update default etc files inside jetty-osgi-boot bundle
 + 468313 PushCacheFilter wrongly associates primary resources to themselves
 + 468347 Fix modules/debuglog.mod
 + 469241 Use null WatchService as loop terminator for PathWatcher
 + 469341 Not possible to use old/deprecated start properties
 + 469414 Proxied redirects expose upstream server name
 + 469633 Make SpinLock behavior pluggable
 + 469799 Transitive module dependencies without ini templates are still added
   to ini
 + 469860 Add module metadata versioning to support backwards compat
 + 469863 fixed setNeedClientAuth/setWantClientAuth
 + 469936 Remove usages of SpinLock
 + 469982 Produce warning for dynamic modules with ini-templates seen during
   --add-to-start
 + 469991 Fix logging levels in websocket client UpgradeConnection

jetty-9.2.12.v20150709 - 09 July 2015
 + 469414 Proxied redirects expose upstream server name
 + 469936 Remove usages of SpinLock
 + 470184 Send the proxy-to-server request more lazily

jetty-9.2.11.v20150529 - 29 May 2015
 + 461499 ConnectionPool may leak connections
 + 463579 Add support for 308 status code
 + 464292 Implement stream-based transformer for AsyncMiddleManServlet
 + 464438 ClassFileTransformer support in
   org.eclipse.jetty.webapp.WebAppClassLoader broken
 + 464740 DosFilter whiteList check improvement
 + 464869 PathResource.addPath allows absolute resolution
 + 464989 AbstractSessionManager.removeEventListener() should remove
   HttpSessionIdListener
 + 465053 Prevent gzip buffer overflow on complete
 + 465181 HttpParser parse full end chunk
 + 465202 Forked Mojo does not extract war overlays/dependencies
 + 465359 Resource.newResource(String res, boolean useCache) does not use
   useCache argument
 + 465360 URLResource.addPath should use _useCaches setting to create new
   Resource
 + 465700 NullPointerException in ResourceHandler with welcome files
 + 465734 DosFilter whitelist bit pattern fix
 + 465747 Jetty is failing to process all HTTP OPTIONS requests
 + 466329 Fixed local only TestFilter
 + 467276 NPE protection in SslContextFactory
 + 467603 Response 401 from server hangs client
 + 467936 w Check HttpOutput aggregateSize is < bufferSize
 + 468008 Scanner ignores directory length
 + 468421 HttpClient#send fails with IllegalArgumentException on non-lowercase
   schemes.
 + 468714 SelectorManager updateKey race without submit
 + 468747 XSS vulnerability in HttpSpiContextHandler

jetty-9.3.0.RC1 - 22 May 2015
 + 464839 Add limit to MongoSessionIdManager purge queries
 + 465053 Prevent gzip buffer overflow on complete
 + 466774 Update jetty-all module for Jetty 9.3
 + 467055 Mongodb session scavenging can result in very slow query
 + 467165 Add --skip-file-validation to start.jar --help output
 + 467276 NPE protection in SslContextFactory
 + 467281 Remove Java 1.7 support from Jetty 9.3
 + 467289 Not possible to specify jmxrmi port value
 + 467603 Response 401 from server hangs client
 + 467702 SslContextFactory not backward compatible
 + 467730 HTTP2 requires enabled ciphers to be sorted by blacklist
 + 467790 Update default etc files inside jetty-osgi-boot bundle
 + 467936 w Check HttpOutput aggregateSize is < bufferSize

jetty-9.3.0.RC0 - 12 May 2015
 + 414479 Add WebSocketPingPongListener for those that want PING/PONG payload
   data
 + 420678 Add WebSocketPartialListener to support receiving partial WebSocket
   TEXT/BINARY messages
 + 423974 Optimize flow control
 + 430951 Support SNI with ExtendedSslContextFactory
 + 436345 Refactor AbstractSession to minimize burden on subclasses to
   implement behaviour
 + 440106 Improve ProtocolHandler APIs
 + 444721 PushCacheFilter cleanup/improvements
 + 446564 Refactored RequestLog Mechanism
 + 451973 Ambiguous module init location when mixing --add-to-start &
   --add-to-startd in the same exec
 + 453834 CDI Support for WebSocket
 + 454934 WebSocketClient / connectToServer can block indefinitely during
   upgrade failure
 + 457309 Add test to ensure GET and HEAD response headers same for gzip
 + 457508 Add flag to scan exploded jars in jetty-jspc-maven-plugin
 + 457788 Powered By in o.e.j.util.Jetty conditional on sendServerVersion
 + 458478 JarFileResource improve performance of exist method
 + 459273 Redundant license notices
 + 459734 Update to apache jsp 8.0.20
 + 459845 Support upgrade from http1 to http2
 + 460187 infinite recursion in sending error
 + 460297 Parameterize infinispan.mod
 + 460671 Rationalize property names
 + 460746 HttpConfiguration#setPersistentConnectionsEnabled(boolean)
 + 461415 Maven Jetty Plugin ignores ZIP overlays
 + 461499 ConnectionPool may leak connections
 + 461919 Use osgi-friendly serviceloader mechanism for WebSocketServletFactory
 + 461941 JMX Remote host:port set from start properties
 + 462040 reverted and deprecated getStringField methods
 + 462098 Support setting ThreadGroup in ScheduledExecutorScheduler
 + 462162 StackOverflowException when response commit fails
 + 462193 Asynchronous HttpOutput.close()
 + 462546 ShutdownMonitor should bind to jetty.host
 + 462616 Race between finishing a connect and timing it out
 + 463036 system properties to set ssl password and keypasword
 + 463144 modules do not see pre-downloaded ALPN libs
 + 463579 Add support for 308 status code
 + 464292 Implement stream-based transformer for AsyncMiddleManServlet
 + 464419 Removed xinetd support
 + 464438 ClassFileTransformer support in
   org.eclipse.jetty.webapp.WebAppClassLoader broken
 + 464442 Enable parallel class loading
 + 464528 NPE protection in getIncludedCipher suites
 + 464537 Updated setuid dependency to 1.0.3
 + 464555 ALPN module download attempts to download jar before dir exists
 + 464556 Restrict start module downloads to ${jetty.base} paths only
 + 464564 NoSql sessions created inside a forward not persisted correctly
 + 464606 Support property expansion in "default" attribute of Property
 + 464629 JDK8 Socket customization
 + 464630 Cannot configure Configuration classlist in osgi
 + 464633 Change Selection.how to Selection.criteria
 + 464706 HTTP/2 and async I/O: onDataAvailable() not called
 + 464708 Support HttpConfiguration.delayDispatchUntilContent in HTTP/2
 + 464724 MultiPartInputStreamParser.parse ServletException never thrown
 + 464727 Update Javadoc for Java 8 DocLint
 + 464740 DosFilter whiteList check improvement
 + 464744 PathMap.match() never throws IllegalArgumentException
 + 464837 Large META-INF/resources/ jars can significantly impact startup speed
 + 464869 org.eclipse.jetty.util.resource.PathResource do not work
 + 464989 AbstractSessionManager.removeEventListener() should remove
   HttpSessionIdListener
 + 465181 HttpParser parse full end chunk
 + 465202 Forked Mojo does not extract war overlays/dependencies
 + 465359 Resource.newResource(String res, boolean useCache) does not use
   useCache argument
 + 465360 URLResource.addPath should use _useCaches setting to create new
   Resource
 + 465606 IteratingCallback.close() does not fail pending callback
 + 465700 NullPointerException in ResourceHandler with welcome files
 + 465734 DosFilter whitelist bit pattern fix
 + 465747 Jetty is failing to process all HTTP OPTIONS requests
 + 465754 Unchecked PrintWriter errors
 + 465854 Provide java.nio.file.WatchService alternative for Scanner
 + 465857 Support HTTP/2 clear-text server-side upgrade
 + 465867 Implement --skip-file-validation=<module>
 + 466005 Use Files.move(src,trgt) instead of File.rename for
   Part.write(filename)
 + 466283 Support specifying ALPN protocols in HTTP2Client
 + 466329 Fixed local only TestFilter
 + 466618 Partial WebSocket Text delivery does not like incomplete UTF8
   sequences
 + 466619 Add WebSocketFrameListener for receiving WebSocket Frame information
 + 466628 Improve IllegalStateException on ServletInputStream.setReadListener()
 + 466645 Allow XmlConfiguration Properties to use Elements or Attributes
 + 466647 Add ${jetty.tag.version} property and expand URL properties
 + 466648 jetty-ssl download of keystore should be from tags, not master
 + 466669 Add nosql.mod into jetty distro
 + 466678 Make a .mod file for jdbc session management
 + 466774 Update jetty-all module for Jetty 9.3
 + 467036 WebSocketClient fails to process immediate frames from server
 + 467043 WebSocketClient close codes on protocol violation reported as policy
   violation

jetty-9.2.11.M0 - 25 March 2015
 + 454934 WebSocketClient / connectToServer can block indefinitely during
   upgrade failure
 + 459273 Redundant license notices
 + 461499 ConnectionPool may leak connections
 + 461919 Use osgi-friendly serviceloader mechanism for WebSocketServletFactory
 + 461941 JMX Remote host:port set from start properties
 + 462546 ShutdownMonitor should bind to jetty.host
 + 462616 Race between finishing a connect and timing it out

jetty-9.3.0.M2 - 11 March 2015
 + 383207 Use BundleFileLocatorHelperFactory to obtain BundleFileLocatorHelper
 + 420944 Hot Deployment of WAR when Context XML exists doesn't trigger
   redeploy
 + 423974 Optimize flow control
 + 424368 Add CONTRIBUTING.md
 + 430951 Improved ordering of SSL ciphers
 + 439374 Use utf-8 as default charset for html
 + 440506 Jetty OSGi boot bundle does not support OSGi framework Eclipse
   Concierge
 + 443652 Remove dependency on java.lang.management classes
 + 445518 Provide different error callbacks to ProxyServlet
 + 446564 Refactored RequestLog Mechanism
 + 447472 Clear async context timeout on async static content
 + 448446 org.eclipse.jetty.start.Main create classloader duplicate
 + 448944 Provide m2e lifecycle mapping metadata for jetty-jspc-maven-plugin
 + 449594 Handle ArrayTrie overflow with false return
 + 449811 handle unquoted etags when gzipping
 + 450467 Integer overflow in Session expiry calculation in MongoSessionManager
 + 450483 Missing parameterization of etc/jetty-deploy.xml
 + 450484 Missing parameterization of etc/jetty-http[s].xml
 + 450855 GzipFilter MIGHT_COMPRESS exception
 + 450873 Disable tests that downcaste wrapped GzipFilterResponses
 + 450894 jetty.sh does not delete JETTY_STATE at start
 + 451092 Connector will fail if HeaderListener return false
 + 451529 Change sentinel class for finding jstl on classpath to
   org.apache.taglibs.standard.tag.rt.core.WhenTag
 + 451634 DefaultServlet: useFileMappedBuffer javadoc is misleading
 + 451973 Ambiguous module init location when mixing --add-to-start &
   --add-to-startd in the same exec
 + 451974 Combine multiple start license acknowledgement into one
 + 452188 Delay dispatch until content optimisation
 + 452201 Set the container classloader for osgi during webbundle undeploy
 + 452246 Fixed SSL hang on last chunk
 + 452261 Ensure <jsp-file> works with new JettyJspServlet
 + 452322 Restore progress messages for --add-to-start(d) use
 + 452323 Start --list-config makes no hint on transitive enabled modules
 + 452329 Transitive modules in start.jar --add-to-start(d) are not added if
   enabled already in tree
 + 452424 Do not add Date header if already set
 + 452465 100% CPU spin on page reload
 + 452503 Start.jar --add-to-start=jstl results in GraphException: Unable to
   expand property in name: jsp-impl/${jsp-impl}-jstl
 + 452516 Make HttpOutput aggregation size configurable
 + 453386 Jetty not working when configuring QueuedThreadPool with
   minThreads=0.
 + 453487 Recycle HttpChannelOverHTTP2
 + 453627 Fixed FileSystem test for nanosecond filesystems
 + 453629 Fixed big write test
 + 453636 Improved spin detection on test
 + 453793 _maxHeaderBytes>0 is not verified in parseNext() when in
   State.CLOSED.
 + 453801 Jetty does not check for already registered services when
   bootstrapping
 + 453829 removed code with yahoo copyright
 + 454152 Remove mux remnants from WebSocketClient
 + 454157 HttpInput.consumeAll spins if input is in async mode
 + 454291 Added busy threads JMX attribute to QueuedThreadPool
 + 454773 SSLConnection use on Android client results in loop
 + 454952 Allow Jetty to run in Java 8 compact 3 profile
 + 454954 Jetty osgi should skip fragment and required bundles that are in the
   uninstalled state
 + 454955 OSGi AnnotationParser should skip resources that are not in the
   classpath and close the class inputstream when done scanning it
 + 454983 Source bundles should not be singleton
 + 455047 Update JASPI
 + 455174 jetty-plus JNDI tests should use unique JNDI paths
 + 455330 Multiple Jetty-ContextFilePath entries separated by commas doesn't
   work
 + 455436 ProxyServlet sends two User-Agent values
 + 455476 Persist updated session expiry time for MongoSessionManager
 + 455655 ensure multipart form-data parsing exception thrown to servlet
 + 455863 Fixed jetty.sh handling of multiple JETTY_ARGS
 + 456209 Bad ContextClassLoader in WebSocket onMessage
 + 456426 Exception on context undeploy from EnvConfiguration
 + 456486 Jar containing ServiceContainerInitializer impl not found in TCCL in
   osgi
 + 456521 ShutdownHandler should shut down more gracefully
 + 456956 Reduce ThreadLocal.remove() weak reference garbage
 + 457017 Reflective call to websocket methods that fail have ambiguous
   exceptions
 + 457032 Request sent from a failed CompleteListener due to connect timeout is
   failed immediately.
 + 457130 HTTPS request with IP host and HTTP proxy throws
   IllegalArgumentException.
 + 457696 JMX implementation should not be overridden by WebApp classes
 + 457893 Close temp jar resource
 + 458101 added test for maxFormContentSize
 + 458140 Added DispatcherType support to RewriteHandler
 + 458174 Example Jar Server
 + 458175 multipart annotation on lazily loaded servlet does not work
 + 458209 Length check for HttpMethod MOVE lookahead
 + 458354 ALPNServerConnection.select negotiation
 + 458495 CompletableCallback may not notify failures
 + 458527 Implement an async proxy servlet that can perform content
   transformations.
 + 458568 JDBCLoginService javadoc incorrectly references HashLoginService
 + 458663 Handle null header values
 + 458849 org.eclipse.jetty.util.Uptime.DefaultImpl() not available on GAE
 + 459006 master branch does not build on norwegian locale
 + 459081 http2 push failures
 + 459125 GzipHandler default mimeType behavior incorrect
 + 459273 Redundant license notices
 + 459352 AsyncMiddleManServlet should set "Host:" header correctly in proxy to
   remote request headers.
 + 459490 Defining a duplicate error page in webdefault.xml and web.xml results
   in an error
 + 459542 AsyncMiddleManServlet race condition on first download content
 + 459560 jetty.sh handles start.d and no start.ini
 + 459655 Remove SPDY and NPN
 + 459681 Remove dead code after removal of glassfish jasper support
 + 459731 Update for drafts hpack-11 and http2-17
 + 459769 AsyncMiddleManServlet race condition on last download content
 + 459845 Support upgrade from http1 to http2/websocket
 + 459963 Failure writing content of a committed request leaks connections
 + 460176 When checking for precompiled jsp, ensure classname is present
 + 460180 Jaas demo has wrong doco in html
 + 460210 ExecutionStragegy producer for SelectManager calls onOpen from
   produce method
 + 460211 Fixed Idle race in ExecuteProduceRun
 + 460291 AsyncGzipFilter Mappings
 + 460371 AsyncMiddleManServlet.GZipContentTransformer fails if last transform
   has no output
 + 460372 if web.xml does not contain jspc maven plugin insertionMarker
   behavior is wrong
 + 460443 Race condition releasing the response buffer
 + 460642 HttpParser error 400 can expose previous buffer contents in HTTP
   status reason message
 + 460670 Support multiple names in <Property> elements
 + 460769 ClientUpgradeRequest sends cookies in the wrong format
 + 460905 Make sure TimeoutCompleteListener is cancelled if the request cannot
   be sent.
 + 461052 Local streams created after INITIAL_WINDOW_SIZE setting have wrong
   send window.
 + 461070 Handle setReadListener on request with no content
 + 461133 allow stop port to reuse address
 + 461350 Update HttpParser IllegalCharacter handling to RFC7230
 + 461452 Double release of buffer by HttpReceiverOverHTTP
 + 461499 ConnectionPool may leak connections
 + 461623 BufferUtil.writeTo does not update position consistently
 + 461643 HttpContent.advance() race

jetty-9.2.10.v20150310 - 10 March 2015
 + 445518 Provide different error callbacks to ProxyServlet
 + 456521 ShutdownHandler should shut down more gracefully
 + 458140 Added DispatcherType support to RewriteHandler
 + 460769 ClientUpgradeRequest sends cookies in the wrong format
 + 460905 Make sure TimeoutCompleteListener is cancelled if the request cannot
   be sent.
 + 461070 Handle setReadListener on request with no content
 + 461133 allow stop port to reuse address
 + 461452 Double release of buffer by HttpReceiverOverHTTP
 + 461499 ConnectionPool may leak connections
 + 461623 BufferUtil.writeTo does not update position consistently
 + 461643 HttpContent.advance() race

jetty-9.2.9.v20150224 - 24 February 2015
 + 459273 Redundant license notices
 + 460176 When checking for precompiled jsp, ensure classname is present
 + 460180 Jaas demo has wrong doco in html
 + 460291 AsyncGzipFilter Mappings
 + 460371 AsyncMiddleManServlet.GZipContentTransformer fails if last transform
   has no output
 + 460372 if web.xml does not contain jspc maven plugin insertionMarker
   behavior is wrong
 + 460443 Race condition releasing the response buffer
 + 460642 HttpParser error 400 can expose previous buffer contents in HTTP
   status reason message

jetty-9.2.8.v20150217 - 17 February 2015
 + 451092 Connector will fail if HeaderListener return false
 + 455436 ProxyServlet sends two User-Agent values
 + 457893 Close temp jar resource
 + 458101 added test for maxFormContentSize
 + 458174 Example Jar Server
 + 458175 multipart annotation on lazily loaded servlet does not work
 + 458209 Length check for HttpMethod MOVE lookahead
 + 458354 ALPNServerConnection.select negotiation
 + 458495 CompletableCallback may not notify failures
 + 458527 Implement an async proxy servlet that can perform content
   transformations.
 + 458568 JDBCLoginService javadoc incorrectly references HashLoginService
 + 458849 org.eclipse.jetty.util.Uptime.DefaultImpl() not available on GAE
 + 459006 master branch does not build on norwegian locale
 + 459125 GzipHandler default mimeType behavior incorrect
 + 459352 AsyncMiddleManServlet should set "Host:" header correctly in proxy to
   remote request headers.
 + 459490 Defining a duplicate error page in webdefault.xml and web.xml results
   in an error
 + 459542 AsyncMiddleManServlet race condition on first download content
 + 459560 jetty.sh handles start.d and no start.ini
 + 459769 AsyncMiddleManServlet race condition on last download content
 + 459845 Support upgrade
 + 459963 Failure writing content of a committed request leaks connections

jetty-9.2.7.v20150116 - 16 January 2015
 + 420944 Hot Deployment of WAR when Context XML exists doesn't trigger
   redeploy
 + 448944 Provide m2e lifecycle mapping metadata for jetty-jspc-maven-plugin
 + 452201 Set the container classloader for osgi during webbundle undeploy
 + 454291 Added busy threads JMX attribute to QueuedThreadPool
 + 454773 SSLConnection use on Android client results in loop
 + 454954 Jetty osgi should skip fragment and required bundles that are in the
   uninstalled state
 + 454955 OSGi AnnotationParser should skip resources that are not in the
   classpath and close the class inputstream when done scanning it
 + 454983 Source bundles should not be singleton
 + 455047 Update JASPI
 + 455174 jetty-plus JNDI tests should use unique JNDI paths
 + 455330 Multiple Jetty-ContextFilePath entries separated by commas doesn't
   work
 + 455476 Persist updated session expiry time for MongoSessionManager
 + 455655 ensure multipart form-data parsing exception thrown to servlet
 + 455863 Fixed jetty.sh handling of multiple JETTY_ARGS
 + 456426 Exception on context undeploy from EnvConfiguration
 + 456486 Jar containing ServiceContainerInitializer impl not found in TCCL in
   osgi
 + 456956 Reduce ThreadLocal.remove() weak reference garbage
 + 457017 Reflective call to websocket methods that fail have ambiguous
   exceptions
 + 457032 Request sent from a failed CompleteListener due to connect timeout is
   failed immediately.
 + 457130 HTTPS request with IP host and HTTP proxy throws
   IllegalArgumentException.
 + 457696 JMX implementation should not be overridden by WebApp classes

jetty-9.2.6.v20141205 - 05 December 2014
 + 383207 Use BundleFileLocatorHelperFactory to obtain BundleFileLocatorHelper
 + 443652 Remove dependency on java.lang.management classes
 + 447472 Clear async context timeout on async static content
 + 451529 Change sentinel class for finding jstl on classpath to
   org.apache.taglibs.standard.tag.rt.core.WhenTag
 + 451634 DefaultServlet: useFileMappedBuffer javadoc is misleading
 + 452188 Delay dispatch until content optimisation
 + 452201 EnvConfiguration.destroy() should set the classloader
 + 452246 Fixed SSL hang on last chunk
 + 452261 Multiple servlets map to path *.jsp when using jsp-property-group
 + 452424 Do not add Date header if already set
 + 452516 Make HttpOutput aggregation size configurable
 + 453386 Jetty not working when configuring QueuedThreadPool with
   minThreads=0.
 + 453629 Fixed big write test
 + 453793 _maxHeaderBytes>0 is not verified in parseNext() when in
   State.CLOSED.
 + 453801 Jetty does not check for already registered services when
   bootstrapping
 + 454157 HttpInput.consumeAll spins if input is in async mode

jetty-9.2.5.v20141112 - 12 November 2014
 + 448446 org.eclipse.jetty.start.Main create classloader duplicate
 + 449594 Handle ArrayTrie overflow with false return
 + 449811 handle unquoted etags when gzipping
 + 450467 Integer overflow in Session expiry calculation in MongoSessionManager
 + 450483 Missing parameterization of etc/jetty-deploy.xml
 + 450484 Missing parameterization of etc/jetty-http[s].xml
 + 450855 GzipFilter MIGHT_COMPRESS exception
 + 450873 Disable tests that downcaste wrapped GzipFilterResponses
 + 450894 jetty.sh does not delete JETTY_STATE at start

jetty-9.3.0.M1 - 03 November 2014
 + 376365 "jetty.sh start" returns 0 on failure
 + 396569 'bin/jetty.sh stop' reports 'OK' even when jetty was not running
 + 396572 Starting jetty from cygwin is not working properly
 + 437303 Serving of static filenames with "unwise" characters causes 404 error
 + 440729 SSL requests often fail with EOFException or IllegalStateException
 + 440925 NPE when using relative paths for --start-log-file
 + 442419 CrossOriginFilter javadoc says "exposeHeaders", but should be
   "exposedHeaders"
 + 442942 Content sent with status 204 (No Content)
 + 443529 CrossOriginFilter does not accept wildcard for allowedHeaders
 + 443530 CrossOriginFilter does not set the Vary header
 + 443550 improved FileResource encoded alias checking
 + 444031 Ensure exceptions do not reduce threadpool below minimum
 + 444595 nosql/mongodb - Cleanup process/Refreshing does not respect encoding
   of attribute keys
 + 444676 Goal jetty:deploy-war produces errors with version 9.2.3
 + 444722 Fixed order of setReuseAddress call
 + 444896 Overriding of web-default servlet mapping in web.xml not working with
   quickstart
 + 445157 First redeployed servlet leaks WebAppContext
 + 445167 Allow configuration of dispatch after select
 + 445239 Rename weld.mod to cdi.mod to be consistent with past module namings
 + 445258 STOP.WAIT is not really respected
 + 445374 Reevaluate org.eclipse.jetty.websocket.jsr356 enablement concepts
 + 445495 Improve Exception message when no jndi resource to bind for a name in
   web.xml
 + 445542 Add SecuredRedirectHandler for embedded jetty use to redirect to
   secure port/scheme
 + 445821 Error 400 should be logged with RequestLog
 + 445823 Moved RequestLog calling to HttpChannel
 + 445830 Support setting environment variables on forked jetty with
   jetty:run-forked
 + 445979 jetty.sh fails to start when start-stop-daemon does not exist and the
   user is not root
 + 446033 org.eclipse.jetty.websocket.server.WebSocketServerFactory not
   available in OSGi
 + 446063 ALPN Fail SSL Handshake if no supported Application Protocols
 + 446107 NullPointerException in ProxyServlet when extended by Servlet without
   a package
 + 446425 Oracle Sql error on JettySessions table when this table do not exist
   already
 + 446506 getAsyncContext ISE before startAsync on async dispatches
 + 446559 Avoid spin consuming extra data
 + 446563 Null HttpChannel.getCurrentHttpChannel() in
   ServletHandler.doFilter().
 + 446564 Refactored RequestLog Mechanism
 + 446672 NPN Specification issue in the case no protocols are selected
 + 446923 SharedBlockingCallback does not handle connector max idle time of
   Long.MAX_VALUE; BlockerTimeoutException not serializable
 + 446944 ServletTester and HttpTester should be in
   <classifier>tests</classifier>
 + 447216 putAll Properties in XmlConfiguration
 + 447381 Disable SSLv3 by default
 + 447472 test harness for slow large writes
 + 447515 Remove GzipFilter
 + 447627 MultiPart file always created when "filename" set in
   Content-Disposition
 + 447629 getPart()/getParts() fails on Multipart request if getParameter is
   called in a filter first
 + 447746 HttpClient is always going to send User-Agent header even though I do
   not want it to.
 + 447979 Refactor to make MetaData responsible for progressively ordering
   web-inf jars
 + 448156 Fixed INACTIVE race in IteratingCallback
 + 448225 Removed unnecessary synchronize on initParser
 + 448675 Impossible to set own Threadpool when using jetty-maven-plugin
 + 448841 Clarified selectors==0 javadoc 448840 Clarified ServerConnector
   javadoc 448839 Fixed javadoc typo in ServerConnector
 + 449001 Remove start.d directory from JETTY_HOME
 + 449003 WARNING: Cannot enable requested module [protonego-impl]: not a valid
   module name
 + 449038 WebSocketUpgradeFilter must support async
 + 449175 Removed extra space in NCSA log
 + 449372 Make jvmArgs of jetty:run-forked configurable from command line

jetty-9.2.4.v20141103 - 03 November 2014
 + 376365 "jetty.sh start" returns 0 on failure
 + 396569 'bin/jetty.sh stop' reports 'OK' even when jetty was not running
 + 396572 Starting jetty from cygwin is not working properly
 + 438387 NullPointerException after ServletUpgradeResponse.sendForbidden is
   called during WebSocketCreator.createWebSocket
 + 440729 SSL requests often fail with EOFException or IllegalStateException
 + 440925 NPE when using relative paths for --start-log-file
 + 442419 CrossOriginFilter javadoc says "exposeHeaders", but should be
   "exposedHeaders"
 + 442495 Bad Context ClassLoader in JSR356 WebSocket onOpen
 + 442942 Content sent with status 204 (No Content)
 + 443529 CrossOriginFilter does not accept wildcard for allowedHeaders
 + 443530 CrossOriginFilter does not set the Vary header
 + 443550 improved FileResource encoded alias checking
 + 444031 Ensure exceptions do not reduce threadpool below minimum
 + 444124 JSP include with <servlet><jsp-file> can cause infinite recursion
 + 444214 Socks4Proxy fails when reading less than 8 bytes
 + 444222 replace CRLF in header values with whitespace rather than ?
 + 444415 iterative WriteFlusher
 + 444416 AsyncProxyServlet recursion
 + 444517 Ensure WebSocketUpgradeFilter is always first in filter chain
 + 444547 Format exception in ResourceCache.Content.toString()
 + 444595 nosql/mongodb - Cleanup process/Refreshing does not respect encoding
   of attribute keys
 + 444617 Expose local and remote socket address to applications
 + 444676 Goal jetty:deploy-war produces errors with version 9.2.3
 + 444722 Fixed order of setReuseAddress call
 + 444748 WebSocketClient.stop() does not unregister from ShutdownThread
 + 444764 HttpClient notifies callbacks for last chunk of content twice
 + 444771 JSR356 / EndPointConfig.userProperties are not unique per endpoint
   upgrade
 + 444863 ProxyServlet does not filter headers listed by the Connection header
 + 444896 Overriding of web-default servlet mapping in web.xml not working with
   quickstart
 + 445157 First redeployed servlet leaks WebAppContext
 + 445167 Allow configuration of dispatch after select
 + 445239 Rename weld.mod to cdi.mod to be consistent with past module namings
 + 445258 STOP.WAIT is not really respected
 + 445374 Reevaluate org.eclipse.jetty.websocket.jsr356 enablement concepts
 + 445495 Improve Exception message when no jndi resource to bind for a name in
   web.xml
 + 445542 Add SecuredRedirectHandler for embedded jetty use to redirect to
   secure port/scheme
 + 445821 Error 400 should be logged with RequestLog
 + 445823 RequestLogHandler at end of HandlerCollection doesn't work
 + 445830 Support setting environment variables on forked jetty with
   jetty:run-forked
 + 445979 jetty.sh fails to start when start-stop-daemon does not exist and the
   user is not root
 + 446033 org.eclipse.jetty.websocket.server.WebSocketServerFactory not
   available in OSGi
 + 446063 ALPN Fail SSL Handshake if no supported Application Protocols
 + 446107 NullPointerException in ProxyServlet when extended by Servlet without
   a package
 + 446425 Oracle Sql error on JettySessions table when this table do not exist
   already
 + 446506 getAsyncContext ISE before startAsync on async dispatches
 + 446559 Avoid spin consuming extra data
 + 446563 Null HttpChannel.getCurrentHttpChannel() in
   ServletHandler.doFilter().
 + 446672 NPN Specification issue in the case no protocols are selected
 + 446923 SharedBlockingCallback does not handle connector max idle time of
   Long.MAX_VALUE; BlockerTimeoutException not serializable
 + 447381 Disable SSLv3 by default
 + 447472 test harness for slow large writes
 + 447515 Remove GzipFilter
 + 447627 MultiPart file always created when "filename" set in
   Content-Disposition
 + 447629 getPart()/getParts() fails on Multipart request if getParameter is
   called in a filter first
 + 447746 HttpClient is always going to send User-Agent header even though I do
   not want it to.
 + 447979 Refactor to make MetaData responsible for progressively ordering
   web-inf jars
 + 448156 Fixed INACTIVE race in IteratingCallback
 + 448225 Removed unnecessary synchronize on initParser
 + 448675 Impossible to set own Threadpool when using jetty-maven-plugin
 + 448841 Clarified selectors==0 javadoc 448840 Clarified ServerConnector
   javadoc 448839 Fixed javadoc typo in ServerConnector
 + 449001 Remove start.d directory from JETTY_HOME
 + 449003 WARNING: Cannot enable requested module [protonego-impl]: not a valid
   module name
 + 449038 WebSocketUpgradeFilter must support async
 + 449175 Removed extra space in NCSA log
 + 449291 create-files downloads without license
 + 449372 Make jvmArgs of jetty:run-forked configurable from command line
 + 449603 OutputStreamContentProvider hangs when host is not available

jetty-9.3.0.M0 - 24 September 2014
 + 437395 Start / Properties in template sections should be default applied for
   enabled modules
 + 438204 getServerName returns IPv6 addresses wrapped in []
 + 438387 NullPointerException after ServletUpgradeResponse.sendForbidden is
   called during WebSocketCreator.createWebSocket
 + 439369 Remove unused class CrossContextPsuedoSession
 + 439375 preferred rfc7231 format is mime;charset=lowercase-9
 + 442083 Client resets stream, pending server data is failed, connection
   closed.
 + 442086 Review HttpOutput blocking writes
 + 442477 Allow Symlink aliases by default
 + 442495 Bad Context ClassLoader in JSR356 WebSocket onOpen
 + 442950 Embedded Jetty client requests to localhost hangs with high cpu usage
   (NIO OP_CONNECT Solaris/Sparc).
 + 443652 Remove dependency on java.lang.management classes
 + 443661 Rename manifest and service constants for jetty osgi resource
   fragment code
 + 443662 Consume buffer in write(ByteBuffer)
 + 443713 Reduce number of SelectionKey.setInterestOps() calls
 + 443893 Make a module for weld
 + 444124 JSP include with <servlet><jsp-file> can cause infinite recursion
 + 444214 Socks4Proxy fails when reading less than 8 bytes
 + 444222 replace CRLF in header values with whitespace rather than ?
 + 444415 iterative WriteFlusher
 + 444416 AsyncProxyServlet recursion
 + 444485 Client resets stream, pending server data is failed, write hangs
 + 444517 Ensure WebSocketUpgradeFilter is always first in filter chain
 + 444547 Format exception in ResourceCache.Content.toString()
 + 444617 Expose local and remote socket address to applications
 + 444748 WebSocketClient.stop() does not unregister from ShutdownThread
 + 444764 HttpClient notifies callbacks for last chunk of content twice
 + 444771 JSR356 / EndPointConfig.userProperties are not unique per endpoint
   upgrade
 + 444863 ProxyServlet does not filter headers listed by the Connection header

jetty-9.2.3.v20140905 - 05 September 2014
 + 347110 renamed class transformer methods
 + 411163 Add embedded jetty code example with JSP enabled
 + 435322 Added a idleTimeout to the SharedBlockerCallback
 + 435533 Handle 0 sized async gzip
 + 435988 ContainerLifeCycle: beans never stopped on remove
 + 436862 Update jetty-osgi to asm-5 and spifly-1.0.1
 + 438500 Odd NoClassDef errors when shutting down the jetty-maven-plugin via
   the stop goal
 + 440255 ensure 500 is logged on thrown Errors
 + 441073 isEarlyEOF on HttpInput
 + 441475 org.eclipse.jetty.server.ResourceCache exceptions under high load
 + 441479 Jetty hangs due to deadlocks in session manager
 + 441649 Update to jsp and el Apache Jasper 8.0.9
 + 441756 Ssl Stackoverflow on renegotiate
 + 441897 Fixed etag handling in gzipfilter
 + 442048 fixed sendRedirect %2F encoding
 + 442383 Improved insufficient threads message
 + 442628 Update example xml file for second server instance to extract wars
 + 442642 Quickstart generates valid XML
 + 442759 Allow specific ServletContainerInitializers to be excluded
 + 442950 Embedded Jetty client requests to localhost hangs with high cpu usage
   (NIO OP_CONNECT Solaris/Sparc).
 + 443049 Improved HttpParser illegal character messages
 + 443158 Fixed HttpOutput spin
 + 443172 web-fragment.xml wrongly parsed for applications running in serlvet
   2.4 mode
 + 443231 java.lang.NullPointerException on scavenge scheduling when session id
   manager declared before shared scheduler
 + 443262 Distinguish situation where jetty looks for tlds in META-INF but
   finds none vs does not look

jetty-8.1.16.v20140903 - 03 September 2014
 + 409788 Large POST body causes java.lang.IllegalStateException: SENDING =>
   HEADERS.
 + 433689 Evict idle HttpDestinations from client
 + 433802 check EOF in send1xx
 + 438996 Scavenger-Timer in HashSessionManager can die because of
   IllegalStateException from getMaxInactiveInterval
 + 442048 fixed sendRedirect %2F encoding
 + 442839 highly fragmented websocket messages can result in corrupt binary
   messages

jetty-7.6.16.v20140903 - 03 September 2014
 + 409788 Large POST body causes java.lang.IllegalStateException: SENDING =>
   HEADERS.
 + 433802 check EOF in send1xx
 + 442839 highly fragmented websocket messages can result in corrupt binary
   messages

jetty-9.2.2.v20140723 - 23 July 2014
 + 411323 DosFilter/QoSFilter should use AsyncContext rather than
   Continuations.
 + 432815 Fixed selector stop race
 + 434536 Improved Customizer javadoc
 + 435322 Fixed Iterating Callback close
 + 435653 encode async dispatched requestURI
 + 435895 jetty spring module is not in distribution
 + 436874 WebSocket client throwing a NullPointer when handling a pong
 + 436894 GzipFilter code cleanup
 + 436916 CGI: "Search docroot for a matching execCmd" logic is wrong
 + 436987 limited range of default acceptors and selectors
 + 437051 Refactor Filter chain handling of Request.isAsyncSupported
 + 437395 Start / Properties in template sections should be default applied for
   enabled modules
 + 437419 Allow scanning of META-INF for resources,fragments,tlds for unpacked
   jars
 + 437430 jettyXml not consistent between jetty:run and jetty:run-forked
 + 437462 consistent test failure in jetty-start under windows
 + 437706 ServletTester calls LocalConnector method with hardcoded timeout
 + 437800 URLs with single quote and spaces return 404
 + 437996 avoid async status race by not setting 200 on handled
 + 438079 Review garbage creation in 9.2.x series
 + 438190 findbug improvements
 + 438204 leave IPv6 addresses [] wrapped in getServerName
 + 438327 Remove hard coded Allow from OPTIONS *
 + 438331 AbstractLogger.debug(String,long) infinite loop
 + 438434 ResourceHandler checks aliases
 + 438895 Add mvn jetty:effective-web-xml goal
 + 439066 javadoc setStopAtShutdown
 + 439067 Improved graceful stop timeout handling
 + 439194 Do not configure fake server for jetty:run-forked
 + 439201 GzipFilter and AsyncGzipFilter should strip charset from Content-Type
   before making exclusion comparison in doFilter
 + 439369 Deprecate CrossContextPseudoSession
 + 439387 Ensure empty servlet-class never generated for quickstart
 + 439390 Ensure jsp scratchdir is created same way for quickstart and
   non-quickstart
 + 439394 load-on-startup with value 0 not preserved for quickstart
 + 439399 Scan tlds for apache jasper standard taglib with jetty-maven-plugin
 + 439438 DataSourceLoginService does not refresh passwords when changed in
   database
 + 439507 Possible timing side-channel when comparing MD5-Credentials
 + 439540 setReuseAddress() in ServerConnector.java is not coded properly
 + 439652 GzipHandler super.doStart
 + 439663 Allow mappings to be declared before servlet/filter
 + 439672 support using Apache commons daemon for managing Jetty
 + 439753 ConstraintSecurityHandler has dead code for processing constraints
 + 439788 CORS filter headers gone between 9.2.0.M0 and 9.2.1 .v20140609 for
   ProxyServlet requests.
 + 439809 mvn jetty:jspc cannot find taglibs in dependency jars
 + 439895 No event callback should be invoked after the "failure" callback
 + 440020 Abort bad proxy responses with sendError(-1)
 + 440038 Content decoding may fail
 + 440114 ContextHandlerCollection does not skip context wrappers
 + 440122 Remove usages of ForkInvoker

jetty-9.2.1.v20140609 - 09 June 2014
 + 347110 Supprt ClassFileTransormers in WebAppClassLoader
 + 432192 jetty-start / Allow JETTY_LOGS use for start-log-file
 + 432321 jetty-start / Allow defining extra start directories for common
   configurations
 + 435322 Improved debug
 + 436029 GzipFilter errors on asynchronous methods with message to
   AsyncGzipFilter
 + 436345 Refactor AbstractSession to minimize burden on subclasses to
   implement behaviour
 + 436388 Allow case-insensitive STOP.KEY and STOP.PORT use
 + 436405 ${jetty.base}/resources not on classpath with default configuration
 + 436520 Start / Allow https and file urls in jetty-start's module download
   mechanism
 + 436524 Start / Downloadable [files] references in modules cannot use ":"
   themselves

jetty-9.2.0.v20140526 - 26 May 2014
 + 429390 Decoders and Encoders are not registered for non-annotated
   ClientEndpoint
 + 434810 better handling of bad messages
 + 435086 ${jetty.base}/resources not on classpath when using
   --module=resources
 + 435088 lib/npn packaging of jetty-distribution is off
 + 435206 Can't add Cookie header on websocket ClientUpgradeRequest
 + 435217 Remove deprecated TagLibConfiguration
 + 435223 High cpu usage in
   FCGIHttpParser.parseContent(ResponseContentParser.java:314).
 + 435338 Incorrect handling of asynchronous content
 + 435412 Make AbstractSession.access() more amenable to customization

jetty-9.2.0.RC0 - 15 May 2014
 + 419972 Support sending forms (application/x-www-form-urlencoded)
 + 420368 Default content types for ContentProviders
 + 428966 Per-request cookie support
 + 430418 Jetty 9.1.3 and Chrome 33 permessage-deflate do not work together
 + 431333 NPE In logging of WebSocket ExtensionConfig
 + 432321 jetty-start / Allow defining extra start directories for common
   configurations
 + 432939 Jetty Client ContentResponse should have methods such as
   getContentType() and getMediaType().
 + 433089 Client should provide Request.accept() method, like JAX-RS 2.0
   Invocation.Builder.accept().
 + 433405 Websocket Session.setMaxIdleTimeout fails with zero
 + 433689 Evict old HttpDestinations from HttpClient
 + 434386 Request Dispatcher extracts args and prevents asyncIO
 + 434395 WebSocket / memory leak, WebSocketSession not cleaned up in abnormal
   closure cases
 + 434447 Able to create a session after a response.sendRedirect
 + 434505 Allow property files on start.jar command line Signed-off-by: Tom
   Zeller<tzeller@dragonacea.biz>
 + 434578 Complete listener not called if redirected to an invalid URI
 + 434679 Log static initialization via jetty-logging.properties fails
   sometimes
 + 434685 WebSocket read/parse does not discard remaining network buffer after
   unrecoverable error case
 + 434715 Avoid call to ServletHolder.getServlet() during handle() iff servlet
   is available and instantiated

jetty-9.2.0.M1 - 08 May 2014
 + 367680 jsp-file with load-on-startup not precompiled
 + 404511 removed deprecated StringMap
 + 409105 Upgrade jetty-osgi build/test to use more recent pax junit test
   framework
 + 424982 improved PID check in jetty.sh
 + 425421 ContainerLifeCycle does not start added beans in started state
 + 428904 Add logging of which webapp has path with uncovered http methods
 + 431094 Consistent handling of utf8 decoding errors
 + 431459 Jetty WebSocket compression extensions fails to handle big messages
   properly
 + 431519 Fixed NetworkTrafficListener
 + 431642 Implement ProxyServlet using Servlet 3.1 async I/O
 + 432145 Pending request is not failed when HttpClient is stopped
 + 432270 Slow requests with response content delimited by EOF fail
 + 432321 jetty-start / Allow defining extra start directories for common
   configurations
 + 432468 Improve command CGI path handling
 + 432473 web.xml declaration order of filters not preserved on calls to init()
 + 432483 make osgi.serviceloader support for
   javax.servlet.ServletContainerInitializer optional (cherry picked from
   commit 31043d25708edbea9ef31948093f4eaf2247919b)
 + 432528 IllegalStateException when using DeferredContentProvider
 + 432777 Async Write Loses Data with HTTPS Server
 + 432901 ensure a single onError callback only in pending and unready states
 + 432993 Improve handling of ProxyTo and Prefix parameters in
   ProxyServlet.Transparent.
 + 433244 Security manager lifecycle cleanup
 + 433262 WebSocket / Advanced close use cases
 + 433365 No such servlet:
   __org.eclipse.jetty.servlet.JspPropertyGroupServlet__
 + 433370 PATCH method does not work with ProxyServlet
 + 433431 Support ServletHandler fall through
 + 433479 Improved resource javadoc
 + 433483 sync log initialize
 + 433512 Jetty throws RuntimeException when webapp compiled with jdk8
   -parameters
 + 433563 Jetty fails to startup on windows - InvalidPathException
 + 433572 default to sending date header
 + 433656 Change to Opcode.ASM5 breaks jetty-osgi
 + 433692 improved buffer resizing
 + 433708 Improve WebAppClassLoader.addClassPath() IllegalStateException
   message
 + 433793 WebSocket / empty protocol list in ServerEndpointConfig.Configurator
   when using non-exact header name
 + 433841 Resource.newResource() declares an exception it does not throw
 + 433849 FileResource string compare fix
 + 433916 HttpChannelOverHttp handles HTTP 1.0 connection reuse incorrectly
 + 434009 Improved javadoc for accessing HttpChannel and HttpConnection
 + 434027 ReadListener.onError() not invoked in case of read failures
 + 434056 Support content consumed asynchronously
 + 434074 Avoid double dispatch by returning false from messageComplete
 + 434077 AnnotatedServerEndpointTest emits strange exception
 + 434247 Redirect loop in FastCGI proxying for HTTPS sites

jetty-8.1.15.v20140411 - 11 April 2014
 + 397167 Remote Access documentation is wrong
 + 419799 complete after exceptions thrown from async error pages
 + 420776 complete error pages after startAsync
 + 421197 fix method comment and ensure close synchronized
 + 422137 Added maxQueued to QueuedThreadPool MBean
 + 424180 improve bad message errors
 + 425038 WebSocketClient leaks file handles when exceptions are thrown from
   open()
 + 425551 Memory Leak in SelectConnector$ConnectTimeout.expired
 + 426658 backport Bug 425930 to jetty-8
 + 427761 allow endpoints to be interrupted
 + 428708 JDBCSessionIdManager when clearing expired sessions failed, jetty
   should still be able to startup
 + 428710 JDBCSession(Id)Manager use 'read committed isolation level'
 + 430968 Use wrapped response with async dispatch
 + 432452 ConnectHandler does not timeout sockets in FIN_WAIT2

jetty-7.6.15.v20140411 - 11 April 2014
 + 422137 Added maxQueued to QueuedThreadPool MBean
 + 425038 WebSocketClient leaks file handles when exceptions are thrown from
   open()
 + 425551 Memory Leak in SelectConnector$ConnectTimeout.expired
 + 432452 ConnectHandler does not timeout sockets in FIN_WAIT2

jetty-9.2.0.M0 - 09 April 2014
 + 419801 Upgrade to asm5 for jdk8
 + 423392 Fix buffer overflow in AsyncGzipFilter
 + 425736 jetty-start / Jetty 9 fails to startup with --exec option if Java
   path contain
 + 426920 jetty-start / BaseHome.listFilesRegex() and .recurseDir() do not
   detect filesystem loops
 + 427188 Re-enable automatic detection of logging-dependencies with
   logging-module
 + 429734 Implemented the HA ProxyProtocol
 + 430341 use apache jsp/jstl for maven plugins
 + 430747 jetty-start / Allow --lib and module [lib] to recursively add jars
 + 430825 jetty-start / use of jetty-jmx.xml prevents configuration of
   ThreadPool in jetty.xml
 + 431279 jetty-start / Unable to start jetty if no properties are defined
 + 431892 DefaultFileLocatorHelper.getBundleInstallLocation fails for equinox
   3.10
 + 432122 ignore frequently failing test
 + 432145 Pending request is not failed when HttpClient is stopped
 + 432270 Slow requests with response content delimited by EOF fail

jetty-9.1.5.v20140505 - 05 May 2014
 + 431459 Jetty WebSocket compression extensions fails to handle big messages
   properly
 + 431519 Fixed NetworkTrafficListener
 + 432145 Pending request is not failed when HttpClient is stopped
 + 432270 Slow requests with response content delimited by EOF fail
 + 432473 web.xml declaration order of filters not preserved on calls to init()
 + 432483 make osgi.serviceloader support for
   javax.servlet.ServletContainerInitializer optional (cherry picked from
   commit 31043d25708edbea9ef31948093f4eaf2247919b)
 + 432528 IllegalStateException when using DeferredContentProvider
 + 432777 Async Write Loses Data with HTTPS Server
 + 432901 ensure a single onError callback only in pending and unready states
 + 432993 Improve handling of ProxyTo and Prefix parameters in
   ProxyServlet.Transparent.
 + 433365 No such servlet:
   __org.eclipse.jetty.servlet.JspPropertyGroupServlet__ (cherry picked from
   commit e2ed934978b958d6fccb28a8a5d04768f7c0432d)
 + 433370 PATCH method does not work with ProxyServlet
 + 433483 sync log initialize
 + 433692 improved buffer resizing
 + 433916 HttpChannelOverHttp handles HTTP 1.0 connection reuse incorrectly
 + 434027 ReadListener.onError() not invoked in case of read failures

jetty-9.1.4.v20140401 - 01 April 2014
 + 414206 Rewrite rules re-encode requestURI
 + 414885 Don't expose JDT classes by default
 + 417022 Access current HttpConnection from Request not ThreadLocal
 + 423619 set Request timestamp on startRequest
 + 423982 removed duplicate UrlResource toString
 + 424107 Jetty should not finish chunked encoding on exception
 + 425991 added qml mime type
 + 426897 improved ContainerLifeCycle javadoc
 + 427185 Add org.objectweb.asm. as serverClass
 + 427204 jetty-start / startup incorrectly requires directory in jetty.base
 + 427368 start.sh fails quietly on command line error
 + 428594 File upload with onMessage and InputStream fails
 + 428595 JSR-356 / ClientContainer does not support SSL
 + 428597 javax-websocket-client-impl and javax-websocket-server-impl jars
   Manifests do not export packages for OSGI
 + 428817 jetty-start / Allow for property to configure deploy manager
   `webapps` directory
 + 429180 Make requestlog filename parameterized
 + 429357 JDBCSessionManager.Session.removeAttribute don't set dirty flag if
   attribute already removed
 + 429409 osgi] jetty.websocket.servlet must import jetty.websocket.server
 + 429487 Runner code cleanups
 + 429616 Use UTF-8 encoding for XML
 + 429779 masked zero length websocket frame gives NullPointerException during
   streaming read
 + 430088 OnMessage*Callable decoding of streaming binary or text is not thread
   safe
 + 430242 added SharedBlockingCallback to support threadsafe blocking
 + 430273 Cancel async timeout breaks volatile link to avoid race with slow
   expire
 + 430341 add apache jsp and jstl optional modules
 + 430490 Added JETTY_SHELL 426738 Fixed JETTY_HOME comments
 + 430649 test form encoding
 + 430654 closing client connections can hang worker threads
 + 430808 OutputStreamContentProvider violates OutputStream contract
 + 430822 jetty-start / make soLingerTime configurable via property
 + 430823 jetty-start / make NeedClientAuth (ssl) configurable via property
 + 430824 jetty-start / use of jetty-logging.xml prevents configuration of
   ThreadPool in jetty.xml
 + 431103 Complete listener not called if request times out before processing
   exchange.
 + 431592 do not resolved forwarded-for address

jetty-9.1.3.v20140225 - 25 February 2014
 + 373952 Ensure MongoSessionManager un/binds session attributes on refresh
   only if necessary
 + 424899 Initialize GzipHandler mimeTypes
 + 426490 HttpServletResponse.setBufferSize(0) results in tight loop (100% cpu
   hog)
 + 427700 Outgoing extensions that create multiple frames should flush them in
   order and atomically.
 + 427738 fixed XSS in async-rest demo
 + 428157 Methods of anonymous inner classes can't be called via xml
 + 428232 Rework batch mode / buffering in websocket
 + 428238 Test HEAD request with async IO
 + 428266 HttpRequest mangles URI query string
 + 428383 limit white space between requests
 + 428418 JettyStopMojo prints some messages on System.err
 + 428435 Large streaming message fails in MessageWriter
 + 428660 Delay closing async HttpOutput until after UNREADY->READY
 + 428710 JDBCSession(Id)Manager use read committed isolation level
 + 428859 Do not auto initialise jsr356 websocket if no annotations or
   EndPoints discovered

jetty-9.1.2.v20140210 - 10 February 2014
 + 408167 Complex object as session attribute not necessarily persisted
 + 423421 remove org.slf4j and org.ow2.asm from jetty-all artifact
 + 424171 Old javax.activation jar interferes with email sending
 + 424562 JDBCSessionManager.setNodeIdInSessionId(true) does not work
 + 425275 
   org.eclipse.jetty.osgi.annotations.AnnotationConfiguration.BundleParserTask.getStatistic()
   returns null when debug is enabled.
 + 425638 Fixed monitor module/xml typos
 + 425696 start.jar --add-to-start={module} results in error
 + 425703 Review [Queued]HttpInput
 + 425837 Upgrade to jstl 1.2.2
 + 425930 JDBC Session Manager constantly reloading session if save intervall
   expired once
 + 425998 JDBCSessionIdManager fails to create maxinterval column
 + 426250 jetty-all should be deployed on release
 + 426358 NPE generating temp dir name if no resourceBase or war
 + 426481 fix < java 1.7.0_10 npn files
 + 426739 Response with Connection: keep-alive truncated
 + 426750 isReady() returns true at EOF
 + 426870 HTTP 1.0 Request with Connection: keep-alive and response content
   hangs.
 + 427068 ServletContext.getClassLoader should only check privileges if a
   SecurityManager exists
 + 427128 Cookies are not sent to the server
 + 427245 StackOverflowError when session cannot be de-idled from disk
 + 427254 Cookies are not sent to the client
 + 427512 ReadPendingException in case of HTTP Proxy tunnelling
 + 427570 externalize common http config to start.ini
 + 427572 Default number of acceptors too big
 + 427587 MessageInputStream must copy the payload
 + 427588 WebSocket Parser leaks ByteBuffers
 + 427690 Remove Mux Extension and related support
 + 427699 WebSocket upgrade response sends Sec-WebSocket-Protocol twice

jetty-9.1.1.v20140108 - 08 January 2014
 + 408912 JDBCSessionIdManager should allow configuration of schema
 + 410750 NPE Protection in Mongo save session
 + 417202 Start / command line arguments with ${variable} should be expanded
 + 418622 WebSocket / When rejecting old WebSocket protocols, log client
   details
 + 418769 Allow resourceBases in run-forked Mojo
 + 418888 Added strict mode to HttpGenerator
 + 419309 encode alias URIs from File.toURI
 + 419911 Empty chunk causes ArrayIndexOutOfBoundsException in
   InputStreamResponseListener.
 + 421189 WebSocket / AbstractExtension's WebSocketPolicy is not
   Session-specific
 + 421314 Websocket / Connect attempt with Chrome 32+ fails with "Some
   extension already uses the compress bit"
 + 421697 IteratingCallback improvements
 + 421775 CookiePatternRule only sets cookie if not set already
 + 421794 Iterator from InputStreamProvider is not implemented properly
 + 421795 ContentProvider should have a method to release resources
 + 422192 ClientContainer.getOpenSessions() always returns null
 + 422264 OutputStreamContentProvider does not work with Basic Authentication
 + 422308 Change all session/sessionid managers to use shared Scheduler
 + 422386 Comma-separated <param-value>s not trimmed in GzipFilter
 + 422388 Test for GzipFilter apply to resources with charset appended to the
   MIME type
 + 422398 moved jmx remote config to jmx-remote.mod
 + 422427 improved TestConnection
 + 422703 Support reentrant HttpChannel and HttpConnection
 + 422723 Dispatch failed callbacks to avoid blocking selector
 + 422734 messages per second in ConnectorStatistics
 + 422807 fragment large written byte arrays to protect from JVM OOM bug
 + 423005 reuse gzipfilter buffers
 + 423048 Receiving a PING while sending a message kills the connection
 + 423060 Allow ${jetty.base}/work
 + 423118 ServletUpgradeRequest.getUserPrincipal() does not work
 + 423185 Update permessage-deflate for finalized spec
 + 423255 MBeans of SessionIdManager can leak memory on redeploy
 + 423361 Ensure ServletContainerInitializers called before injecting Listeners
 + 423373 Correct namespace use for JEE7 Schemas
 + 423392 GzipFilter without wrapping or blocking
 + 423395 Ensure @WebListeners are injected
 + 423397 Jetty server does not run on Linux server startup because of  a bug
   in jetty.sh script.
 + 423476 WebSocket / JSR / @OnMessage(maxMessageSize=20000000) not properly
   supported
 + 423556 HttpSessionIdListener should be resource injectable
 + 423646 WebSocket / JSR / WebSocketContainer (Client) should have its
   LifeCycle stop on standalone use
 + 423692 use UrlEncoded.ENCODING for merging forwarded query strings
 + 423695 <HT> Horizontal-tab used as HTTP Header Field separator unsupported
 + 423724 WebSocket / Rename MessageAppender.appendMessage to .appendFrame
 + 423739 Start checks module files
 + 423804 WebSocket / JSR improper use of
   ServerEndpointConfig.Configurator.getNegotiatedSubprotocol()
 + 423875 Update jetty-distro build to use jetty-toolchain jetty-schemas 3.1.M0
 + 423915 WebSocket / Active connection from IOS that goes into airplane mode
   not disconnected on server side
 + 423926 Remove code duplication in class IdleTimeout
 + 423930 SPDY streams are leaked
 + 423948 Cleanup and consolidate testing utilities in WebSocket
 + 424014 PathContentProvider does not close its internal SeekableByteChannel
 + 424043 IteratingCallback Idle race
 + 424051 Using --list-config can result in NPE
 + 424168 Module [ext] should load libraries recursively from lib/ext/
 + 424180 extensible bad message content
 + 424183 Start does not find LIB (Classpath) when on non-English locale
 + 424284 Identify conflicts in logging when error "Multiple servlets map to
   {pathspec}" occurs
 + 424303 @ServletSecurity not applied on non load-on-startup servlets
 + 424307 obfuscate unicode
 + 424380 Augment class / Jar scanning timing log events
 + 424390 Allow enabling modules via regex
 + 424398 Servlet load-on-startup ordering is not obeyed
 + 424497 Allow concurrent async sends
 + 424498 made bytebufferendpoint threadsafe
 + 424588 org.eclipse.jetty.ant.AntWebInfConfiguration does not add
   WEB-INF/classes for annotation scanning
 + 424598 Module [npn] downloads wrong npn jar
 + 424651 org.eclipse.jetty.spdy.Flusher use of non-growable ArrayQueue yield
   java.lang.IllegalStateException: Full.
 + 424682 Session cannot be deserialized with form authentication
 + 424706 The setMaxIdleTimeout of javax.websocket.Session does not take any
   affect
 + 424734 WebSocket / Expose Locale information from ServletUpgradeRequest
 + 424735 WebSocket / Make ServletUpgradeRequest expose its HttpServletRequest
 + 424743 Verify abort behavior in case the total timeout expires before the
   connect timeout.
 + 424762 ShutdownHandler hardcodes "127.0.0.1" and cannot be used with IPv6
 + 424847 Deadlock in deflate-frame (webkit binary)
 + 424863 IllegalStateException "Unable to find decoder for type
   <javax.websocket.PongMessage>"
 + 425038 WebSocketClient leaks file handles when exceptions are thrown from
   open()
 + 425043 Track whether pools are used correctly
 + 425049 add json mime mapping to mime.properties

jetty-9.1.0.v20131115 - 15 November 2013
 + 397167 Remote Access documentation is wrong
 + 416477 QueuedThreadPool does not reuse interrupted threads
 + 420776 complete error pages after startAsync
 + 421362 When using the jetty.osgi.boot ContextHandler service feature the
   wrong ContextHandler can be undeployed

jetty-9.1.0.RC2 - 07 November 2013
 + 410656 WebSocketSession.suspend() hardcoded to return null
 + 417223 removed deprecated ThreadPool.dispatch
 + 418741 Threadlocal cookie buffer in response
 + 420359 fixed thread warnings
 + 420572 IOTest explicitly uses 127.0.0.1
 + 420692 set soTimeout to try to avoid hang
 + 420844 Connection:close on exceptional errors
 + 420930 Use Charset to specify character encoding
 + 421197 synchronize gzip output finish
 + 421198 onComplete never call onComplete in BufferingResponseListener in 9.1

jetty-9.0.7.v20131107 - 07 November 2013
 + 407716 fixed logs
 + 416597 Allow classes and jars on the webappcontext extraclasspath to be
   scanned for annotations by jetty-maven-plugin
 + 418636 Name anonymous filter and holders with classname-hashcode
 + 418732 Add whiteListByPath mode to IPAccessHandler
 + 418767 run-forked goal ingores test scope dependencies with
   useTestScope=true
 + 418792 Session getProtocolVersion always returns null
 + 418892 SSL session caching so unreliable it effectively does not work
 + 419309 Added symlink checker to test webapp
 + 419333 treat // as an alias in path
 + 419344 NPNServerConnection does not close the EndPoint if it reads -1
 + 419350 Do not borrow space from passed arrays
 + 419655 AnnotationParser throws NullPointerException when scanning files from
   jar:file urls
 + 419687 HttpClient's query parameters must be case sensitive
 + 419799 Async timeout dispatches to error page
 + 419814 Annotation properties maxMessageSize and inputBufferSize don't work
 + 419846 JDBCSessionManager doesn't determine dirty state correctly
 + 419901 Client always adds extra user-agent header
 + 419937 Request isSecure cleared on recycle
 + 419950 Provide constructor for StringContentProvider that takes Charset
 + 419964 InputStreamContentProvider does not close provided InputStream
 + 420033 AsyncContext.onTimeout exceptions passed to onError
 + 420039 BufferingResponseListener continues processing after aborting
   request.
 + 420048 DefaultServlet alias checks configured resourceBase
 + 420142 reimplemented graceful shutdown
 + 420362 Response/request listeners called too many times
 + 420374 Call super.close() in a finally block
 + 420530 AbstractLoginModule never fails a login
 + 420572 IOTest explicitly uses 127.0.0.1
 + 420776 complete error pages after startAsync
 + 420844 Connection:close on exceptional errors
 + 420930 Use Charset to specify character encoding
 + 421197 synchronize gzip output finish

jetty-8.1.14.v20131031 - 31 October 2013
 + 417772 fixed low resources idle timeout
 + 418636 Name anonymous filter and holders with classname-hashcode
 + 419432 Allow to override the SslContextFactory on a per-destination basis
 + 420048 DefaultServlet alias checks configured resourceBase
 + 420530 AbstractLoginModule never fails a login

jetty-7.6.14.v20131031 - 31 October 2013
 + 417772 fixed low resources idle timeout
 + 418636 Name anonymous filter and holders with classname-hashcode
 + 419432 Allow to override the SslContextFactory on a per-destination basis
 + 420048 DefaultServlet alias checks configured resourceBase
 + 420530 AbstractLoginModule never fails a login

jetty-9.1.0.RC1 - 31 October 2013
 + 294531 Unpacking webapp twice to the same directory name causes problems
   with updated jars in WEB-INF/lib
 + 397049 Cannot Provide Custom Credential to JDBCLoginService
 + 403591 improve the Blocking Q implementation
 + 407716 fixed logs
 + 410840 Change SSLSession.getPeerCertificateChain() to
   SSLSession.getPeerCertificates().
 + 415118 WebAppClassLoader.getResource(name) should strip .class from name
 + 415609 spdy replace SessionInvoker with IteratingCallback. Introduce Flusher
   class to separate queuing/flushing logic from StandardSession
 + 416300 Order ServletContainerInitializer callbacks
 + 416597 Allow classes and jars on the webappcontext extraclasspath to be
   scanned for annotations by jetty-maven-plugin
 + 417356 Add SOCKS support to jetty client
 + 417932 resources.mod should make ${jetty.base}/resources/ directory
 + 417933 logging.mod ini template should include commented log.class settings
 + 418212 org.eclipse.jetty.spdy.server.http.SSLExternalServerTest hangs
 + 418441 Use of OPTIONS= in Jetty 9.1 should display WARNING message
 + 418596 Faults in JARs during class scanning should report the jar that
   caused the problem
 + 418603 cannot specify a custom ServerEndpointConfig.Configurator
 + 418625 WebSocket / Jsr RemoteEndpoint.sendObject(java.nio.HeapByteBuffer)
   doesn't find encoder
 + 418632 WebSocket / Jsr annotated @OnMessage with InputStream fails to be
   called
 + 418636 Name anonymous filter and holders with classname-hashcode
 + 418732 Add whiteListByPath mode to IPAccessHandler
 + 418767 run-forked goal ingores test scope dependencies with
   useTestScope=true
 + 418792 Session getProtocolVersion always returns null
 + 418892 SSL session caching so unreliable it effectively does not work
 + 418922 Missing parameterization of etc/jetty-xinetd.xml
 + 418923 Missing parameterization of etc/jetty-proxy.xml
 + 419146 Parameterize etc/jetty-requestlog.xml values
 + 419309 Added symlink checker to test webapp
 + 419330 Allow access to setters on jetty-jspc-maven-plugin
 + 419333 treat // as an alias in path
 + 419344 NPNServerConnection does not close the EndPoint if it reads -1
 + 419350 Do not borrow space from passed arrays
 + 419655 AnnotationParser throws NullPointerException when scanning files from
   jar:file urls
 + 419687 HttpClient's query parameters must be case sensitive
 + 419799 Async timeout dispatches to error page
 + 419814 Annotation properties maxMessageSize and inputBufferSize don't work
 + 419846 JDBCSessionManager doesn't determine dirty state correctly
 + 419899 Do not wrap SSL Exception as EoFException
 + 419901 Client always adds extra user-agent header
 + 419904 Data corruption on proxy PUT requests
 + 419914 QueuedThreadPool uses nanoTime
 + 419937 Request isSecure cleared on recycle
 + 419950 Provide constructor for StringContentProvider that takes Charset
 + 419964 InputStreamContentProvider does not close provided InputStream
 + 420012 Improve ProxyServlet.Transparent configuration in case prefix="/"
 + 420033 AsyncContext.onTimeout exceptions passed to onError
 + 420034 Removed threads/timers from Date caching
 + 420039 BufferingResponseListener continues processing after aborting
   request.
 + 420048 DefaultServlet alias checks configured resourceBase
 + 420103 Split out jmx-remote module from existing jmx module
 + 420142 reimplemented graceful shutdown
 + 420362 Response/request listeners called too many times
 + 420364 Bad synchronization in HttpConversation
 + 420374 Call super.close() in a finally block
 + 420530 AbstractLoginModule never fails a login
 + 420687 XML errors in jetty-plus/src/test/resources/web-fragment-*.xml
 + 420776 complete error pages after startAsync

jetty-9.1.0.RC0 - 30 September 2013
 + 412469 make module for jetty-jaspi
 + 416453 Add comments to embedded SplitFileServer example
 + 416577 enhanced shutdown handler to send shutdown at startup
 + 416674 run all jetty-ant tests on random ports
 + 416940 avoid download of spring-beans.dtd
 + 417152 WebSocket / Do all setup in websocket specific
   ServletContainerInitializer
 + 417239 re-implemented Request.getContentRead()
 + 417284 Precompiled regex in HttpField
 + 417289 SPDY replace use of direct buffers with indirect buffers or make it
   configurable
 + 417340 Upgrade JDT compiler to one that supports source/target of Java 1.7
 + 417382 Upgrade to asm 4.1 and refactor annotation parsing
 + 417475 Do not null context Trie during dynamic deploy
 + 417490 WebSocket / @PathParam annotated parameters are null when the servlet
   mapping uses a wildcard
 + 417561 Refactor annotation related code: change log messages
 + 417574 Setting options with _JAVA_OPTIONS breaks run-forked with
   <waitForChild>true</waitForChild>
 + 417831 Remove jetty-logging.properties from distro/resources
 + 417938 Startup / Sort properties presented in --list-config alphabetically
 + 418014 Handle NTFS canonical exceptions during alias check
 + 418068 WebSocketClient has lazy or injected Executor
 + 418212 org.eclipse.jetty.spdy.server.http.SSLExternalServerTest hangs
 + 418227 Null cookie value test

jetty-9.0.6.v20130930 - 30 September 2013
 + 411069 better set compiler defaults to 1.7, including webdefault.xml for jsp
 + 411934 War overlay configuration assumes src/main/webapp exists
 + 413484 setAttribute in nosql session management better handles _dirty status
 + 413684 deprecated unsafe alias checkers
 + 413737 hide stacktrace in ReferrerPushStrategyTest
 + 414431 Avoid debug NPE race
 + 414898 Only upgrade v0 to v1 cookies on dquote , ; backslash space and tab
   in the value
 + 415192 <jsp-file> maps to JspPropertyGroupServlet instead of JspServlet
 + 415194 Deployer gives management of context to context collection
 + 415302 
 + 415330 Avoid multiple callbacks at EOF
 + 415401 Add initalizeDefaults call to SpringConfigurationProcessor
 + 415548 migrate ProxyHTTPToSPDYTest to use HttpClient to avoid intermittent
   NPE part 2
 + 415605 fix status code logging for async requests
 + 415999 Fix some of FindBugs warnings
 + 416015 Handle null Accept-Language and other headers
 + 416096 DefaultServlet leaves open file descriptors with file sizes greater
   than response buffer
 + 416102 Clean up of async sendContent process
 + 416103 Added AllowSymLinkAliasChecker.java
 + 416251 ProxyHTTPToSPDYConnection now sends a 502 to the client if it
   receives a rst frame from the upstream spdy server
 + 416266 HttpServletResponse.encodeURL() encodes on first request when only
   SessionTrackingMode.COOKIE is used
 + 416314 jetty async client wrong behaviour for HEAD Method + Redirect
 + 416321 handle failure during blocked committing write
 + 416453 Add comments to embedded SplitFileServer example
 + 416477 Improved consumeAll error handling
 + 416568 Simplified servlet exception logging
 + 416577 enhanced shutdown handler to send shutdown at startup
 + 416585 WebInfConfiguration examines webapp classloader first instead of its
   parent when looking for container jars
 + 416597 Allow classes and jars on the webappcontext extraclasspath to be
   scanned for annotations
 + 416663 Content-length set by resourcehandler
 + 416674 run all jetty-ant tests on random ports
 + 416679 Change warning to debug if no transaction manager present
 + 416787 StringIndexOutOfBounds with a pathMap of ""
 + 416940 avoid download of spring-beans.dtd
 + 416990 JMX names statically unique
 + 417110 Demo / html body end tag missing in authfail.html
 + 417225 added Container.addEventListener method
 + 417260 Protected targets matched as true URI path segments
 + 417289 SPDY replace use of direct buffers with indirect buffers or make it
   configurable
 + 417475 Do not null context Trie during dynamic deploy
 + 417574 Setting options with _JAVA_OPTIONS breaks run-forked with
   <waitForChild>true</waitForChild>
 + 417831 Remove jetty-logging.properties from distro/resources
 + 418014 Handle NTFS canonical exceptions during alias check
 + 418212 org.eclipse.jetty.spdy.server.http.SSLExternalServerTest hangs
 + 418227 Null cookie value test

jetty-9.1.0.M0 - 16 September 2013
 + 393473 Add support for JSR-356 (javax.websocket) draft
 + 395444 Websockets not working with Chrome (deflate problem)
 + 396562 Add an implementation of RequestLog that supports Slf4j
 + 398467 Servlet 3.1 Non Blocking IO
 + 402984 WebSocket Upgrade must honor case insensitive header fields in
   upgrade request
 + 403280 Update to javax.el 2.2.4
 + 403380 Introduce WebSocketTimeoutException to differentiate between EOF on
   write and Timeout
 + 403510 HttpSession maxInactiveInterval is not serialized in HashSession
 + 403591 do not use the ConcurrentArrayBlockingQueue for thread pool, selector
   and async request log
 + 403817 Use of WebSocket Session.close() results in invalid status code
 + 405188 HTTP 1.0 with GET returns internal IP address
 + 405422 Implement servlet3.1 spec sections 4.4.3 and 8.1.4 for new
   HttpSessionIdListener class
 + 405432 Check implementation of section 13.4.1 @ServletSecurity for
   @HttpConstraint and HttpMethodConstraint clarifications
 + 405435 Implement servlet3.1 section 13.6.3 for 303 redirects for Form auth
 + 405437 Implement section 13.8.4 Uncovered HTTP methods
 + 405525 Throw IllegalArgumentException if filter or servlet name is null or
   empty string in ServletContext.addXXX() methods
 + 405526 Deployment must fail if more than 1 servlet maps to same url pattern
 + 405531 Implement Part.getSubmittedFileName()
 + 405533 Implement special role ** for security constraints
 + 405535 Implement Request.isUserInRole(role) check security-role-refs
   defaulting to security-role if no matching ref
 + 405944 Check annotation and resource injection is supported for
   AsyncListener
 + 406759 supressed stacktrace in ReferrerPushStrategyTest
 + 407708 HttpUpgradeHandler must support injection
 + 408782 Transparent Proxy - rewrite URL is ignoring query strings
 + 408904 Enhance CommandlineBuilder to not escape strings inside single quotes
 + 409403 fix IllegalStateException when SPDY is used and the response is
   written through BufferUtil.writeTo byte by byte
 + 409796 fix and cleanup ReferrerPushStrategy. There's more work to do here so
   it remains @Ignore for now
 + 409953 return buffer.slice() instead of buffer.asReadOnlyBuffer() in
   ResourceCache to avoid using inefficent path in BufferUtil.writeTo
 + 410083 Jetty clients submits incomplete URL to proxy
 + 410098 inject accept-encoding header for all http requests through SPDY as
   SPDY clients MUST support spdy. Also remove two new tests that have been to
   implementation agnostic and not needed anymore due to recent code changes
 + 410246 HttpClient with proxy does not tunnel HTTPS requests
 + 410341 suppress stacktraces that happen during test setup shutdown after
   successful test run
 + 410800 Make RewritePatternRule queryString aware
 + 411069 better set compiler defaults to 1.7, including webdefault.xml for jsp
 + 411934 War overlay configuration assumes src/main/webapp exists
 + 412205 SSL handshake failure leads to unresponsive UpgradeConnection
 + 412418 HttpTransportOverSPDY fix race condition while sending push streams
   that could cause push data not to be sent. Fixes intermittent test issues in
   ReferrerPushStrategyTest
 + 412729 SPDYClient needs a Promise-based connect() method
 + 412829 Allow any mappings from web-default.xml to be overridden by web.xml
 + 412830 Error Page match ServletException then root cause
 + 412840 remove Future in SPDYClient.connect() and return Session instead in
   blocking version
 + 412934 Ignore any re-definition of an init-param within a descriptor
 + 412935 setLocale is not an explicit set of character encoding
 + 412940 minor threadsafe fixes
 + 413018 ServletContext.addListener() should throw IllegalArgumentException if
   arg is not correct type of listener
 + 413020 Second call to HttpSession.invalidate() should throw exception
 + 413019 HttpSession.getCreateTime() should throw exception after session is
   invalidated
 + 413291 Avoid SPDY double dispatch
 + 413387 onResponseHeaders is not called multiple times when multiple
   redirects occur.
 + 413484 setAttribute in nosql session management better handles _dirty status
 + 413531 Introduce pluggable transports for HttpClient
 + 413684 deprecated unsafe alias checkers
 + 413737 hide stacktrace in ReferrerPushStrategyTest
 + 413901 isAsyncStarted remains true while original request is dispatched
 + 414167 WebSocket handshake upgrade from FireFox fails due to keep-alive
 + 414431 Avoid debug NPE race
 + 414635 Modular start.d and jetty.base property
 + 414640 HTTP header value encoding
 + 414725 Annotation Scanning should exclude webapp basedir from path
   validation checks
 + 414731 Request.getCookies() should return null if there are no cookies
 + 414740 Removed the parent peeking Loader
 + 414891 Errors thrown by ReadListener and WriteListener not handled
   correctly.
 + 414898 Only upgrade v0 to v1 cookies on dquote , ; backslash space and tab
   in the value
 + 414913 WebSocket / Performance - reduce ByteBuffer allocation/copying during
   generation/writing
 + 414923 CompactPathRule needs to also compact the uri
 + 415047 Create URIs lazily in HttpClient
 + 415062 SelectorManager wakeup optimisation
 + 415131 Avoid autoboxing on debug
 + 415192 <jsp-file> maps to JspPropertyGroupServlet instead of JspServlet
 + 415194 Deployer gives management of context to context collection
 + 415302 
 + 415314 Jetty should not commit response on output if <
   Response.setBufferSize() bytes are written
 + 415330 Avoid multiple callbacks at EOF
 + 415401 WebAppProvider: override XmlConfiguration.initializeDefaults
 + 415548 migrate ProxyHTTPToSPDYTest to use HttpClient to avoid intermittent
   NPE part 2
 + 415605 fix status code logging for async requests
 + 415641 Remove remaining calls to deprecated HttpTranspoert.send
 + 415656 SPDY - add IdleTimeout per Stream functionality
 + 415744 Reduce Future usage in websocket
 + 415745 Include followed by forward using a PrintWriter incurs unnecessary
   delay
 + 415780 fix StreamAlreadyCommittedException in spdy build
 + 415825 fix stop support in modular start setup
 + 415826 modules initialised with --add-to-start and --add-to-startd
 + 415827 jetty-start / update --help text for new command line options
 + 415830 jetty-start / add more TestUseCases for home + base + modules
   configurations
 + 415831 rename ini keyword from MODULES= to --module=
 + 415832 jetty-start / fix ClassNotFound exception when starting from empty
   base directory
 + 415839 jetty-start / warning about need for --exec given when not needed by
   default configuration
 + 415899 jetty-start / add --lib=<cp> capability from Jetty 7/8
 + 415913 support bootlib and download in modules
 + 415999 Fix some of FindBugs warnings
 + 416015 Handle null Accept-Language and other headers
 + 416026 improve error handlig in SPDY parsers
 + 416096 DefaultServlet leaves open file descriptors with file sizes greater
   than response buffer
 + 416102 Clean up of async sendContent process
 + 416103 Added AllowSymLinkAliasChecker.java
 + 416143 mod file format uses [type]
 + 416242 respect persistence headers in ProxyHTTPSPDYConnection
 + 416251 ProxyHTTPToSPDYConnection now sends a 502 to the client if it
   receives a rst frame from the upstream spdy server
 + 416266 HttpServletResponse.encodeURL() encodes on first request when only
   SessionTrackingMode.COOKIE is used
 + 416314 jetty async client wrong behaviour for HEAD Method + Redirect
 + 416321 handle failure during blocked committing write
 + 416477 Improved consumeAll error handling
 + 416568 Simplified servlet exception logging
 + 416585 WebInfConfiguration examines webapp classloader first instead of its
   parent when looking for container jars
 + 416597 Allow classes and jars on the webappcontext extraclasspath to be
   scanned for annotations
 + 416663 Content-length set by resourcehandler
 + 416674 run all jetty-ant tests on random ports
 + 416679 Change warning to debug if no transaction manager present
 + 416680 remove uncovered constraint warning
 + 416681 Remove unnecessary security constraints in test-jetty-webapp
 + 416763 WebSocket / Jsr Session.getPathParameters() is empty
 + 416764 WebSocket / Jsr Session.getRequestURI() is missing scheme + host +
   port + query parameters
 + 416787 StringIndexOutOfBounds with a pathMap of ""
 + 416812 Don't start WebSocketClient for every context
 + 416990 JMX names statically unique
 + 417022 Request attribute access to Server,HttpChannel & HttpConnection
 + 417023 Add Default404Servlet if no default servlet set
 + 417108 demo-base uses HTTPS
 + 417109 Demo / Jaas test fails to find etc/login.conf
 + 417110 Demo / html body end tag missing in authfail.html
 + 417111 Demo / login with admin/admin fails
 + 417133 WebSocket / deflate-frame should accumulate decompress byte buffers
   properly
 + 417134 WebSocket / Jsr
   ServerEndpointConfig.Configurator.getNegotiatedExtensions() is never used
 + 417225 added Container.addEventListener method
 + 417260 Protected targets matched as true URI path segments

jetty-8.1.13.v20130916 - 16 September 2013
 + 412629 PropertyFileLoginModule doesn't cache user configuration file even
   for refreshInterval=0
 + 413484 setAttribute in nosql session management better handles _dirty status
 + 413684 deprecated unsafe alias checkers
 + 414235 RequestLogHandler configured on a context fails to handle forwarded
   requests
 + 414393 StringIndexOutofBoundsException with > 8k multipart content without
   CR or LF
 + 414431 Avoid debug NPE race
 + 414507 Ensure AnnotationParser ignores parent dir hierarchy when checking
   for hidden dirnames
 + 414652 WebSocket's sendMessage() may hang on congested connections
 + 415192 <jsp-file> maps to JspPropertyGroupServlet instead of JspServlet
 + 415401 Add XmlConfiguration.initializeDefaults that allows to set default
   values for any XmlConfiguration that may be overridden in the config file
 + 416266 HttpServletResponse.encodeURL() encodes on first request when only
   SessionTrackingMode.COOKIE is used
 + 416585 WebInfConfiguration examines webapp classloader first instead of its
   parent when looking for container jars
 + 416787 StringIndexOutOfBounds with a pathMap of ""
 + 416990 JMX names statically unique

jetty-7.6.13.v20130916 - 16 September 2013
 + 412629 PropertyFileLoginModule doesn't cache user configuration file even
   for refreshInterval=0
 + 413484 setAttribute in nosql session management better handles _dirty status
 + 413684 deprecated unsafe alias checkers
 + 414235 RequestLogHandler configured on a context fails to handle forwarded
   requests
 + 414393 StringIndexOutofBoundsException with > 8k multipart content without
   CR or LF
 + 414431 Avoid debug NPE race
 + 414507 Ensure AnnotationParser ignores parent dir hierarchy when checking
   for hidden dirnames
 + 414652 WebSocket's sendMessage() may hang on congested connections
 + 415192 <jsp-file> maps to JspPropertyGroupServlet instead of JspServlet
 + 415401 Add XmlConfiguration.initializeDefaults that allows to set default
   values for any XmlConfiguration that may be overridden in the config file
 + 416585 WebInfConfiguration examines webapp classloader first instead of its
   parent when looking for container jars
 + 416990 JMX names statically unique

jetty-9.0.5.v20130815 - 15 August 2013
 + 414898 Only upgrade v0 to v1 cookies on dquote , ; backslash space and tab
   in the value
 + 404468 Ported jetty-http-spi to Jetty-9
 + 405424 add X-Powered-By and Server header to SPDY
 + 405535 implement Request.isUserInRole(role) check security-role-refs
   defaulting to security-role if no matching ref
 + 408235 SPDYtoHTTP proxy fix: remove hop headers from upstream server
 + 409028 Jetty HttpClient does not work with proxy CONNECT method
 + 409282 fix intermittently failing MaxConcurrentStreamTest
 + 409845 add test that makes sure that DataFrameGenerator correctly prepends
   the header information
 + 410498 ignore type of exception in
   GoAwayTest.testDataNotProcessedAfterGoAway
 + 410668 HTTP client should support the PATCH method
 + 410800 Make RewritePatternRule queryString aware
 + 410805 StandardSession: remove all frameBytes for a given stream from queue
   if the stream is reset
 + 411216 RequestLogHandler handles async completion
 + 411458 MultiPartFilter getParameterMap doesn't preserve multivalued
   parameters 411459  MultiPartFilter.Wrapper getParameter should use charset
   encoding of part
 + 411538 Use Replacement character for bad parameter % encodings
 + 411545 SslConnection.DecryptedEndpoint.fill() sometimes misses a few network
   bytes
 + 411755 MultiPartInputStreamParser fails on base64 encoded content
 + 411844 ArrayIndexOutOfBoundsException on wild URL
 + 411909 GzipFilter flushbuffer() results in erroneous finish() call
 + 412234 fix bug where NetworkTrafficSelectChannelEndpoint counted bytes wrong
   on incomplete writes
 + 412318 HttpChannel fix multiple calls to _transport.completed() if handle()
   is called multiple times while the channel is COMPLETED
 + 412418 HttpTransportOverSPDY fix race condition while sending push streams
   that could cause push data not to be sent. Fixes intermittent test issues in
   ReferrerPushStrategyTest
 + 412442 Avoid connection timeout after FIN-FIN close
 + 412466 Improved search for unset JETTY_HOME
 + 412608 EOF Chunk not sent on inputstream static content
 + 412629 PropertyFileLoginModule doesn't cache user configuration file even
   for refreshInterval=0
 + 412637 ShutdownMonitorThread already started
 + 412712 HttpClient does not send the terminal chunk after partial writes
 + 412713 add dumpOnStart configuration to jetty-maven-plugin
 + 412750 HttpClient close expired connections fix
 + 412814 HttpClient calling CompleteListener.onComplete() twice
 + 412846 jetty Http Client Connection through Proxy is failing with Timeout
 + 412938 Request.setCharacterEncoding now throws UnsupportedEncodingException
   instead of UnsupportedCharsetException
 + 413034 Multiple webapps redeploy returns NamingException with AppDynamics
   javaagent
 + 413066 accept lower case method: head
 + 413108 HttpClient hardcodes dispatchIO=false when using SSL
 + 413113 Inconsistent Request.getURI() when adding parameters via
   Request.param().
 + 413154 ContextHandlerCollection defers virtual host handling to
   ContextHandler
 + 413155 HttpTransportOverSPDY remove constructor argument for version and get
   version from stream.getSession instead
 + 413371 Default JSON.Converters for List and Set
 + 413372 JSON Enum uses name rather than toString()
 + 413393 better logging of bad URLs in Resources
 + 413486 SessionCookieConfig setters should throw IllegalStateException if
   called after context started
 + 413568 Made AJP worker name generic
 + 413684 Trailing slash shows JSP source
 + 413901 isAsyncStarted remains true while original request is dispatched
 + 414085 Add jetty-continuations to plugin dependencies
 + 414101 Do not escape special characters in cookies
 + 414235 RequestLogHandler configured on a context fails to handle forwarded
   requests
 + 414393 StringIndexOutofBoundsException with > 8k multipart content without
   CR or LF
 + 414449 Added HttpParser strict mode for case sensitivity
 + 414507 Ensure AnnotationParser ignores parent dir hierarchy when checking
   for hidden dirnames
 + 414625 final static version fields
 + 414640 HTTP header value encoding
 + 414652 WebSocket's sendMessage() may hang on congested connections
 + 414727 Ensure asynchronously flushed resources are closed
 + 414763 Added org.eclipse.jetty.util.log.stderr.ESCAPE option
 + 414833 HttpSessionListener.destroy must be invoked in reverse order
 + 414840 Request.login() throws NPE if username is null
 + 414951 QueuedThreadPool fix constructor that missed to pass the idleTimeout
 + 414972 HttpClient may read bytes with pre-tunnelled connection

jetty-9.0.4.v20130625 - 25 June 2013
 + 396706 CGI support parameters
 + 397051 Make JDBCLoginService data members protected to facilitate
   subclassing
 + 397193 MongoSessionManager refresh updates last access time
 + 398467 Servlet 3.1 Non Blocking IO
 + 400503 WebSocket - squelch legitimate Exceptions during testing to avoid
   false positives
 + 401027 javadoc JMX annotations
 + 404508 enable overlay deployer
 + 405188 HTTP 1.0 with GET returns internal IP address
 + 405313 Websocket client SSL hostname verification is broken, always defaults
   to raw IP as String
 + 406759 supressed stacktrace in ReferrerPushStrategyTest
 + 406923 Accept CRLF or LF but not CR as line termination
 + 407246 Test harness checked results in callbacks ignored
 + 407325 Test Failure:
   org.eclipse.jetty.servlets.EventSourceServletTest.testEncoding
 + 407326 Test Failure:
   org.eclipse.jetty.client.HttpClientStreamTest.testInputStreamResponseListenerFailedBeforeResponse[0].
 + 407342 ReloadedSessionMissingClassTest uses class compiled with jdk7
 + 407386 Cookies not copied in ServletWebSocketRequest
 + 407469 Method parameters for @OnWebSocketError should support Throwable
 + 407470 Javadoc for @OnWebSocketFrame incorrectly references WebSocketFrame
   object
 + 407491 Better handle empty Accept-Language
 + 407614 added excludedMimeTypes to gzipFilter
 + 407812 jetty-maven-plugin can not handle whitespaces in equivalent of
   WEB-INF/classes paths
 + 407931 Add toggle for failing on servlet availability
 + 407976 JDBCSessionIdManager potentially leaves server in bad state after
   startup
 + 408077 HashSessionManager leaves file handles open after being stopped
 + 408117 isAsyncStarted is false on redispatch
 + 408118 NullPointerException when parsing request cookies
 + 408167 JDBCSessionManager don't mark session as dirty if same attribute
   value set
 + 408281 Inconsistent start/stop handling in ContainerLifeCycle
 + 408446 Multipart parsing issue with boundry and charset in ContentType
   header
 + 408529 Etags set in 304 response
 + 408600 set correct jetty.url in all pom files
 + 408642 setContentType from addHeader
 + 408662 In pax-web servlet services requests even if init() has not finished
   running
 + 408709 refactor test-webapp's chat application. Now there's only a single
   request for user login and initial chat message.
 + 408720 NPE in AsyncContext.getRequest()
 + 408723 Jetty Maven plugin reload ignores web.xml listeners
 + 408768 JSTL jars not scanned by jetty-ant
 + 408771 Problem with ShutdownMonitor for jetty-ant
 + 408782 Transparent Proxy - rewrite URL is ignoring query strings
 + 408806 getParameter returns null on Multipart request if called before
   request.getPart()/getParts()
 + 408904 Enhance CommandlineBuilder to not escape strings inside single quotes
 + 408909 GzipFilter setting of headers when reset and/or not compressed
 + 408910 META-INF/jetty-webapp-context.xml file should be able to refer to
   bundle-relative locations
 + 408923 Need to be able to configure the ThreadPool for the default jetty
   server in osgi
 + 408945 XML Args ignored without DTD
 + 409012 added reference to example rewrite rules
 + 409133 Empty <welcome-file> causes StackOverflowError
 + 409228 Set jetty.home property so config files work even if deployed inside
   a bundle
 + 409403 fix IllegalStateException when SPDY is used and the response is
   written through BufferUtil.writeTo byte by byte
 + 409436 NPE on context restart using dynamic servlet registration
 + 409441 jetty.xml threadpool arg injection
 + 409449 Ensure servlets, filters and listeners added via dynamic
   registration, annotations or descriptors are cleaned on context restarts
 + 409545 Change HttpChannel contract
 + 409556 Resource files not closed
 + 409598 spdy: Fix NPE when a broken client tried to create duplicate stream
   IDs
 + 409684 Ids and properties not set for execution of jetty xml config files
   with mvn plugin
 + 409796 fix intermittent test issue in
   ReferrerPushStrategy.testResourceOrder. Happened when the client got closed
   before the server finished sending all data frames. Client waits now until
   all data is received.
 + 409801 Jetty should allow webdefault to be specified using a relative
   location when running in OSGi
 + 409842 Suspended request completed by a request thread does not set read
   interest.
 + 409953 return buffer.slice() instead of buffer.asReadOnlyBuffer() in
   ResourceCache to avoid using inefficent path in BufferUtil.writeTo
 + 409978 Websocket shouldn't create HttpSession if not present
 + 410083 Jetty clients submits incomplete URL to proxy
 + 410098 inject accept-encoding header for all http requests through SPDY as
   SPDY clients MUST support spdy. Also remove two new tests that have been to
   implementation agnostic and not needed anymore due to recent code changes
 + 410175 WebSocketSession#isSecure() doesn't return true for SSL session on
   the server side
 + 410246 HttpClient with proxy does not tunnel HTTPS requests
 + 410337 throw EofException instead of EOFException in HttpOutput.write() if
   HttpOutpyt is closed
 + 410341 suppress stacktraces that happen during test setup shutdown after
   successful test run
 + 410370 WebSocketCreator.createWebSocket() should use servlet specific
   parameters
 + 410372 Make SSL client certificate information available to server
   websockets
 + 410386 WebSocket Session.getUpgradeRequest().getRequestURI() returns bad URI
   on server side
 + 410405 Avoid NPE for requestDispatcher(../)
 + 410469 UpgradeRequest is sent twice when using SSL, one fails warning about
   WritePendingException
 + 410522 jetty start broken for command line options
 + 410537 Exceptions during @OnWebSocketConnect not reported to
   @OnWebSocketError
 + 410559 Removed FillInterest race
 + 410630 MongoSessionManager conflicting session update op
 + 410693 ServletContextHandler.setHandler does not relink handlers - check for
   null
 + 410750 NoSQLSessions: implement session context data persistence across
   server restarts
 + 410799 errors while creating push streams in HttpTransportOverSPDY are now
   logged to debug instead of warn
 + 410893 async support defaults to false for spec created servlets and filters
 + 410911 Continuation isExpired handling
 + 410995 Avoid reverse DNS lookups when creating SSLEngines
 + 411061 fix cookie handling in spdy. If two different HTTP headers with the
   same name are set, they should be translated to a single multiheader value
   according to:
   http://www.chromium.org/spdy/spdy-protocol/spdy-protocol-draft3#TOC-2.6.10-Name-Value-Header-Block.
   That applies for Set-Cookie headers for example. Before this changed
   duplicate header names have overwritten the previous one
 + 411135 HttpClient may send proxied https requests to the proxy instead of
   the target server.
 + 411340 add comment why executeOnFillable defaults to true
 + 411545 SslConnection.DecryptedEndpoint.fill() sometimes misses a few network
   bytes

jetty-9.0.3.v20130506 - 06 May 2013
 + 404010 fix cast exception in mongodb session manager
 + 404911 WebSocketCloseTest fails spuriously
 + 405281 allow filemappedbuffers to not be used
 + 405327 Modular Start.ini
 + 405530 Wrap AsyncContext to throw ISE after complete
 + 405537 NPE in rendering JSP using SPDY and wrapped ServletRequest
 + 405570 spdy push: resource ordering and sequential push
 + 405631 Plugin gives error when its started twice
 + 405925 Redeploy with jetty-maven-plugin fails
 + 406015 Query parameters and POST queries. Fixed proxy case where the path is
   rewritten to be absolute.
 + 406202 re-enabled connector statistics
 + 406214 fix constructor for PushSynInfo ignores timeout, remove timeout for
   creating push streams in HttpTransportOverSPDY
 + 406272 Security constraints with multiple http-method-omissions can be
   incorrectly applied
 + 406390 406617 removed tiny race from handling of suspend and complete
 + 406437 Digest Auth supports out of order nc
 + 406449 Session's disconnect not detected
 + 406617 Spin in Request.recycle
 + 406618 Jetty startup in OSGi Equinox fails when using option
   jetty.home.bundle=org.eclipse.jetty.osgi.boot
 + 406753 jetty-runner contains invalid signature files
 + 406768 Improved handling of static content resources
 + 406861 IPv6 redirects fail
 + 406923 Accept CRLF or LF but not CR as line termination
 + 406962 Improve attribute names in Request
 + 407075 Do not dispatch from complete
 + 407135 Unauthorized response causes retry loop
 + 407136 @PreDestroy called after Servlet.destroy()
 + 407173 java.lang.IllegalStateException: null when using JDBCSessionManager
 + 407214 Reduce build logging of OSGi modules

jetty-9.0.2.v20130417 - 17 April 2013
 + 364921 FIN WAIT sockets
 + 402885 reuse Deflaters in GzipFilter
 + 403591 do not use the ConcurrentArrayBlockingQueue for thread pool, selector
   and async request log
 + 404511 fixed poor methods in ArrayTernaryTrie
 + 405119 Tidy up comments and code formatting for osgi
 + 405352 Servlet init-param always overridden by WebServlet annotation
 + 405364 spdy imeplement MAX_CONCURRENT_STREAMS
 + 405449 spdy improve handling of duplicate stream Ids
 + 405540 ServletContextListeners call in reverse in doStop
 + 405551 InputStreamResponseListener.await returns null when request fails
 + 405679 example other server for documentation

jetty-9.0.1.v20130408 - 08 April 2013
 + 384552 add comment to jetty-https.xml describing keymanager password
 + 385488 non existing resources in collection are just warnings
 + 392129 fixed merged of handling of timeouts after startAsync
 + 393971 Improve setParentLoaderPriorty javadoc
 + 393972 Improve WebAppContext classloading javadoc
 + 395620 do not managed inherited life cycle listeners
 + 396562 Add an implementation of RequestLog that supports Slf4j
 + 399967 Destroyables destroyed on undeploy and shutdown hook
 + 400142 ConcurrentModificationException in JDBC SessionManger
 + 400144 When loading a session fails the JDBCSessionManger produces duplicate
   session IDs
 + 400689 Add support for Proxy authentication
 + 401150 close input stream used from cached resource
 + 401806 spdy push properly pass through request and response headers for
   pushed resources
 + 402397 InputStreamResponseListener early close inputStream cause hold lock
 + 402485 reseed secure random
 + 402626 Do not required endpoint host checking by default in server and
   configure in client
 + 402666 Improve handling of TLS exceptions due to raw socket close
 + 402694 setuid as LifeCycle listener
 + 402706 HttpSession.setMaxInactiveInterval(int) does not change JDBCSession
   expiry
 + 402726 WebAppContext references old WebSocket packages in system and server
   classes
 + 402735 jetty.sh to support status which is == check
 + 402757 WebSocket client module can't be used with WebSocket server module in
   the same WAR.
 + 402833 Test harness for global error page and hide exception message from
   reason string
 + 402844 STOP.PORT & STOP.KEY behaviour has changed
 + 402982 Premature initialization of Servlets
 + 402984 WebSocket Upgrade must honor case insensitive header fields in
   upgrade request
 + 403122 Session replication fails with ClassNotFoundException when session
   attribute is Java dynamic proxy
 + 403280 Update to javax.el 2.2.4
 + 403281 jetty.sh waits for started or failure before returning
 + 403360 Named connectors
 + 403370 move frameBytes.fail() call in StandardSession.flush() outside the
   synchronized block to avoid deadlock
 + 403373 WebSocket change timeout log level from warn -> info
 + 403380 Introduce WebSocketTimeoutException to differentiate between EOF on
   write and Timeout
 + 403451 Review synchronization in SslConnection
 + 403510 HttpSession maxInactiveInterval is not serialized in HashSession
 + 403513 jetty:run goal cannot be executed twice during the maven build
 + 403570 Asynchronous Request Logging
 + 403591 do not use the ConcurrentArrayBlockingQueue for thread pool, selector
   and async request log
 + 403817 Use of WebSocket Session.close() results in invalid status code
 + 404029 port jetty-monitor to jetty-9 and activate it
 + 404036 JDBCSessionIdManager.doStart() method should not call
   cleanExpiredSessions() because Listeners can't be notified
 + 404067 If cannot connect to db fail startup of JDBCSessionIdManager
 + 404128 Add Vary headers rather than set them
 + 404176 Jetty's AnnotationConfiguration class does not scan non-jar resources
   on the container classpath
 + 404204 Exception from inputstream cause hang or timeout
 + 404283 org.eclipse.jetty.util.Scanner.scanFile() dies with an NPE if
   listFiles() returns null
 + 404323 Improved parameterization of https and SPDY
 + 404325 data constraint redirection does send default port
 + 404326 set status when Request.setHandled(true) is called
 + 404511 Replaced all StringMap usage with Tries
 + 404517 Close connection if request received after half close
 + 404610 Reintroduce ability to disallow TLS renegotiation
 + 404757 SPDY can only be built with the latest JDK version
 + 404789 Support IPv6 addresses in DoSFilter white list
 + 404881 Allow regexs for SslContextFactory.setIncludeCipherSuites() and
   .setExcludeCipherSuites()
 + 404889 SelectorManager accepts attachments with sockets
 + 404906 servlets with load-on-startup = 0 are not fired up on jetty 9 startup
 + 404958 Fixed Resource.newSystemResource striped / handling
 + 405044 Query parameters lost for non GET or POST

jetty-9.0.0.v20130308 - 08 March 2013
 + 399070 add updated version of npn-boot jar to start.ini
 + 399799 do not hold lock while calling invalidation listeners
 + 399967 Destroyables destroyed on undeploy and shutdown hook
 + 400312 ServletContextListener.contextInitialized() is not called when added
   in ServletContainerInitializer.onStartup
 + 401495 removed unused getOutputStream
 + 401531 StringIndexOutOfBoundsException for "/*" <url-pattern> of
   <jsp-property-group> fix for multiple mappings to *.jsp
 + 401641 Fixed MBean setter for String[]
 + 401642 Less verbose INFOs
 + 401643 Improved Authentication exception messages and provided quiet servlet
   exception
 + 401644 Dump does not login user already logged in
 + 401651 Abort request if maxRequestsQueuedPerDestination is reached
 + 401777 InputStreamResponseListener CJK byte (>=128) cause EOF
 + 401904 fixed getRemoteAddr to return IP instead of hostname
 + 401908 Enhance DosFilter to allow dynamic configuration of attributes
 + 401966 Ensure OSGI WebApp as Service (WebAppContext) can be deployed only
   through ServiceWebAppProvider
 + 402008 Websocket blocking write hangs when remote client dies (or is killed)
   without going thru Close handshake
 + 402048 org.eclipse.jetty.server.ShutdownMonitor doesn't stop after the jetty
   server is stopped
 + 402075 Massive old gen growth when hit by lots of non persistent
   connections.
 + 402090 httpsender PendingState cause uncertain data send to server
 + 402106 fixed URI resize in HttpParser
 + 402148 Update Javadoc for WebSocketServlet for new API
 + 402154 WebSocket / Session.setIdleTimeout(ms) should support in-place idle
   timeout changes
 + 402185 updated javascript mime-type
 + 402277 spdy proxy: fix race condition in nested push streams initiated by
   upstream server. Fix several other small proxy issues
 + 402316 HttpReceiver and null pointer exception
 + 402341 Host with default port causes redirects loop
 + 402726 WebAppContext references old WebSocket packages in system and server
   classes
 + 402757 WebSocket client module can't be used with WebSocket server module in
   the same WAR

jetty-8.1.12.v20130726 - 26 July 2013
 + 396706 CGI support parameters
 + 397193 MongoSessionManager refresh updates last access time
 + 407342 ReloadedSessionMissingClassTest uses class compiled with jdk7
 + 408529 Etags set in 304 response
 + 408600 set correct jetty.url in all pom files
 + 408642 setContentType from addHeader
 + 408662 In pax-web servlet services requests even if init() has not finished
   running
 + 408806 getParameter returns null on Multipart request if called before
   request.getPart()/getParts()
 + 408909 GzipFilter setting of headers when reset and/or not compressed
 + 409028 Jetty HttpClient does not work with proxy CONNECT method
 + 409133 Empty <welcome-file> causes StackOverflowError
 + 409436 NPE on context restart using dynamic servlet registration
 + 409449 Ensure servlets, filters and listeners added via dynamic
   registration, annotations or descriptors are cleaned on context restarts
 + 409556 FileInputStream not closed in DirectNIOBuffer
 + 410405 Avoid NPE for requestDispatcher(../)
 + 410630 MongoSessionManager conflicting session update op
 + 410750 NoSQLSessions: implement session context data persistence across
   server restarts
 + 410893 async support defaults to false for spec created servlets and filters
 + 411135 HttpClient may send proxied https requests to the proxy instead of
   the target server.
 + 411216 RequestLogHandler handles async completion
 + 411458 MultiPartFilter getParameterMap doesn't preserve multivalued
   parameters 411459  MultiPartFilter.Wrapper getParameter should use charset
   encoding of part
 + 411755 MultiPartInputStreamParser fails on base64 encoded content
 + 411909 GzipFilter flushbuffer() results in erroneous finish() call
 + 412712 HttpClient does not send the terminal chunk after partial writes
 + 412750 HttpClient close expired connections fix
 + 413371 Default JSON.Converters for List and Set
 + 413372 JSON Enum uses name rather than toString()
 + 413684 Trailing slash shows JSP source
 + 413812 Make RateTracker serializable

jetty-7.6.12.v20130726 - 26 July 2013
 + 396706 CGI support parameters
 + 397193 MongoSessionManager refresh updates last access time
 + 407342 ReloadedSessionMissingClassTest uses class compiled with jdk7
 + 408529 Etags set in 304 response
 + 408600 set correct jetty.url in all pom files
 + 408642 setContentType from addHeader
 + 408662 In pax-web servlet services requests even if init() has not finished
   running
 + 408909 GzipFilter setting of headers when reset and/or not compressed
 + 409028 Jetty HttpClient does not work with proxy CONNECT method
 + 409133 Empty <welcome-file> causes StackOverflowError
 + 409556 FileInputStream not closed in DirectNIOBuffer
 + 410630 MongoSessionManager conflicting session update op
 + 410750 NoSQLSessions: implement session context data persistence across
   server restarts
 + 411135 HttpClient may send proxied https requests to the proxy instead of
   the target server.
 + 411216 RequestLogHandler handles async completion
 + 411458 MultiPartFilter getParameterMap doesn't preserve multivalued
   parameters 411459  MultiPartFilter.Wrapper getParameter should use charset
   encoding of part
 + 411755 MultiPartInputStreamParser fails on base64 encoded content
 + 411909 GzipFilter flushbuffer() results in erroneous finish() call
 + 412712 HttpClient does not send the terminal chunk after partial writes
 + 412750 HttpClient close expired connections fix
 + 413371 Default JSON.Converters for List and Set
 + 413372 JSON Enum uses name rather than toString()
 + 413684 Trailing slash shows JSP source
 + 413812 Make RateTracker serializable

jetty-8.1.11.v20130520 - 20 May 2013
 + 402844 STOP.PORT & STOP.KEY behaviour has changed
 + 403281 jetty.sh waits for started or failure before returning
 + 403513 jetty:run goal cannot be executed twice during the maven build
 + 403570 Asynchronous Request Logging
 + 404010 fix cast exception in mongodb session manager
 + 404128 Add Vary headers rather than set them
 + 404283 org.eclipse.jetty.util.Scanner.scanFile() dies with an NPE if
   listFiles() returns null
 + 404325 data constraint redirection does send default port
 + 404517 Close connection if request received after half close
 + 404789 Support IPv6 addresses in DoSFilter white list
 + 404958 Fixed Resource.newSystemResource striped / handling
 + 405281 allow filemappedbuffers to not be used
 + 405537 NPE in rendering JSP using SPDY and wrapped ServletRequest
 + 406437 Digest Auth supports out of order nc
 + 406618 Jetty startup in OSGi Equinox fails when using option
   jetty.home.bundle=org.eclipse.jetty.osgi.boot
 + 406923 CR line termination
 + 407136 @PreDestroy called after Servlet.destroy()
 + 407173 java.lang.IllegalStateException: null when using JDBCSessionManager
 + 407931 Add toggle for failing on servlet availability
 + 407976 JDBCSessionIdManager potentially leaves server in bad state after
   startup
 + 408077 HashSessionManager leaves file handles open after being stopped
 + 408446 Multipart parsing issue with boundry and charset in ContentType
   header

jetty-8.1.10.v20130312 - 12 March 2013
 + 376273 Early EOF because of SSL Protocol Error on
   https://api-3t.paypal.com/nvp.
 + 381521 allow compress methods to be configured
 + 392129 fixed handling of timeouts after startAsync
 + 394064 ensure that JarFile instances are closed on JarFileResource.release()
 + 398649 ServletContextListener.contextDestroyed() is not called on
   ContextHandler unregistration
 + 399703 made encoding error handling consistent
 + 399799 do not hold lock while calling invalidation listeners
 + 399967 Shutdown hook calls destroy
 + 400040 NullPointerException in HttpGenerator.prepareBuffers
 + 400142 ConcurrentModificationException in JDBC SessionManger
 + 400144 When loading a session fails the JDBCSessionManger produces duplicate
   session IDs
 + 400312 ServletContextListener.contextInitialized() is not called when added
   in ServletContainerInitializer.onStartup
 + 400457 Thread context classloader hierarchy not searched when finding
   webapp's java:comp/env
 + 400859 limit max size of writes from cached content
 + 401211 Remove requirement for jetty-websocket.jar in WEB-INF/lib
 + 401317 Make Safari 5.x websocket support minVersion level error more clear
 + 401382 Prevent parseAvailable from parsing next chunk when previous has not
   been consumed. Handle no content-type in chunked request.
 + 401474 Performance problem in org.eclipse.jetty.annotation.AnnotationParser
 + 401485 zip file closed exception
 + 401531 StringIndexOutOfBoundsException for "/*" <url-pattern> of
   <jsp-property-group> fix for multiple mappings to *.jsp
 + 401908 Enhance DosFilter to allow dynamic configuration of attributes
 + 402048 org.eclipse.jetty.server.ShutdownMonitor doesn't stop after the jetty
   server is stopped
 + 402485 reseed secure random
 + 402735 jetty.sh to support status which is == check
 + 402833 Test harness for global error page and hide exception message from
   reason string

jetty-7.6.11.v20130520 - 20 May 2013
 + 402844 STOP.PORT & STOP.KEY behaviour has changed
 + 403281 jetty.sh waits for started or failure before returning
 + 403513 jetty:run goal cannot be executed twice during the maven build
 + 403570 Asynchronous Request Logging
 + 404010 fix cast exception in mongodb session manager
 + 404128 Add Vary headers rather than set them
 + 404283 org.eclipse.jetty.util.Scanner.scanFile() dies with an NPE if
   listFiles() returns null
 + 404325 data constraint redirection does send default port
 + 404517 Close connection if request received after half close
 + 404789 Support IPv6 addresses in DoSFilter white list
 + 404958 Fixed Resource.newSystemResource striped / handling
 + 405281 allow filemappedbuffers to not be used
 + 405537 NPE in rendering JSP using SPDY and wrapped ServletRequest
 + 406437 Digest Auth supports out of order nc
 + 406923 CR line termination
 + 407136 @PreDestroy called after Servlet.destroy()
 + 407173 java.lang.IllegalStateException: null when using JDBCSessionManager
 + 407976 JDBCSessionIdManager potentially leaves server in bad state after
   startup
 + 408077 HashSessionManager leaves file handles open after being stopped
 + 408446 Multipart parsing issue with boundry and charset in ContentType
   header

jetty-7.6.10.v20130312 - 12 March 2013
 + 376273 Early EOF because of SSL Protocol Error on
   https://api-3t.paypal.com/nvp.
 + 381521 allow compress methods to be configured
 + 394064 ensure that JarFile instances are closed on JarFileResource.release()
 + 398649 ServletContextListener.contextDestroyed() is not called on
   ContextHandler unregistration
 + 399703 made encoding error handling consistent
 + 399799 do not hold lock while calling invalidation listeners
 + 399967 Shutdown hook calls destroy
 + 400040 NullPointerException in HttpGenerator.prepareBuffers
 + 400142 ConcurrentModificationException in JDBC SessionManger
 + 400144 When loading a session fails the JDBCSessionManger produces duplicate
   session IDs
 + 400457 Thread context classloader hierarchy not searched when finding
   webapp's java:comp/env
 + 400859 limit max size of writes from cached content
 + 401211 Remove requirement for jetty-websocket.jar in WEB-INF/lib
 + 401317 Make Safari 5.x websocket support minVersion level error more clear
 + 401382 Prevent parseAvailable from parsing next chunk when previous has not
   been consumed. Handle no content-type in chunked request.
 + 401474 Performance problem in org.eclipse.jetty.annotation.AnnotationParser
 + 401531 StringIndexOutOfBoundsException for "/*" <url-pattern> of
   <jsp-property-group> fix for multiple mappings to *.jsp
 + 401908 Enhance DosFilter to allow dynamic configuration of attributes
 + 402048 org.eclipse.jetty.server.ShutdownMonitor doesn't stop after the jetty
   server is stopped
 + 402485 reseed secure random
 + 402735 jetty.sh to support status which is == check
 + 402833 Test harness for global error page and hide exception message from
   reason string

jetty-9.0.0.RC2 - 24 February 2013
 + Fix etc/jetty.xml TimerScheduler typo that is preventing normal startup
 + Fix etc/jetty-https.xml ExcludeCipherSuites typo that prevents SSL startup
 + Fix websocket memory use

jetty-9.0.0.RC1 - 22 February 2013
 + 227244 Remove import of backport-util-concurrent Arrays class
 + 362854 Continuation implementations may deadlock
 + 376273 Early EOF because of SSL Protocol Error on
   https://api-3t.paypal.com/nvp.
 + 381521 allow compress methods to be configured
 + 388103 Add API for tracking down upload progress
 + 394064 ensure that JarFile instances are closed on JarFileResource.release()
 + 398649 ServletContextListener.contextDestroyed() is not called on
   ContextHandler unregistration
 + 399463 add start.ini documentation for OPTIONS. Remove reference to
   start_config
 + 399520 Websocket Server Connection needs session idle timeouts
 + 399535 Websocket-client connect should have configurable connect timeout
 + 400014 Http async client DNS performance
 + 400040 NullPointerException in HttpGenerator.prepareBuffers
 + 400184 SslContextFactory change. Disable hostname verification if trustAll
   is set
 + 400255 Using WebSocket.maxMessageSize results in IllegalArgumentException
 + 400434 Add support for an OutputStream ContentProvider
 + 400457 Thread context classloader hierarchy not searched when finding
   webapp's java:comp/env
 + 400512 ClientUpgradeRequet.addExtension() should fail if extension is not
   installed
 + 400555 HttpProxyEngine: Add http version header in response
 + 400631 Calling flush() on HttpServletResponse.getOutputStream() after last
   byte of body causes EofException.
 + 400734 NPE for redirects with relative location
 + 400738 ResourceHandler doesn't support range requests
 + 400848 Redirect fails with non-encoded location URIs
 + 400849 Conversation hangs if non-first request fails when queued
 + 400859 limit max size of writes from cached content
 + 400864 Added LowResourcesMonitor
 + 401177 Make org.eclipse.jetty.websocket.api.WebSocketAdapter threadsafe
 + 401183 Handle push streams in new method StreamFrameListener.onPush()
   instead of SessionFrameListener.syn()
 + 401211 Remove requirement for jetty-websocket.jar in WEB-INF/lib
 + 401317 Make Safari 5.x websocket support minVersion level error more clear
 + 401382 Prevent parseAvailable from parsing next chunk when previous has not
   been consumed. Handle no content-type in chunked request.
 + 401414 Hostname verification fails
 + 401427 WebSocket messages sent from onConnect fail to be read by jetty
   websocket-client
 + 401474 Performance problem in org.eclipse.jetty.annotation.AnnotationParser
 + 401485 zip file closed exception

jetty-9.0.0.RC0 - 01 February 2013
 + 362226 HttpConnection "wait" call causes thread resource exhaustion
 + 370384 jetty-aggregate not used in jetty-distribution
 + 381351 defaults for keymanager and trustmanager come from their factories
   and not hardcoded
 + 381521 Only set Vary header when content could be compressed
 + 381689 Allow jetty-runner to specify listen host along with listen port
 + 382237 support non java JSON classes
 + 385306 added getURI method
 + 391248 fixing localhost checking in statistics servlet
 + 391249 fix for invalid XML node dispatchedTimeMean in statistics servlet
 + 391345 fix missing br tag in statistics servlet
 + 393933 remove deprecated classes/methods and consolidate some static methods
   to SslContextFactory
 + 393968 fix typo in javadoc
 + 394541 remove continuation jar from distro, add as dep to test-jetty-webapp
 + 395232 UpgradeRequest object passed to createWebSocket() has null Session
 + 395444 Disabling Websocket Compress Extensions (not working with Chrome /
   deflate problem)
 + 396428 Test for WebSocket masking on client fragments per RFC 6455 Sec 5.1
 + 396574 add JETTY_HOME as a location for pid to be found
 + 396606 make spdy proxy capable of receiving SPDY and talk HTTP to the
   upstream server
 + 397168 backed of test timing
 + 397769 TimerScheduler does not relinquish cancelled tasks
 + 398872 SslConnection should not be notified of idle timeouts. First
   solution. Merge branch 'ssl_idle_timeout_ignored'.
 + 399132 check parent dir of session store against file to be removed
 + 399173 UpgradeRequest.getParameterMap() should never return null
 + 399242 Reduce/eliminate false sharing in BlockingArrayQueue
 + 399319 Request.getURI() may return negative ports
 + 399324 HttpClient does not handle correctly UnresolvedAddressException
 + 399343 OnWebSocketConnect should use api.Session parameter instead
 + 399344 Add missing @OnWebSocketError annotation
 + 399397 websocket-client needs better upgrade failure checks
 + 399421 Add websocket.api.Session.disconnect() for harsh low level connection
   disconnect
 + 399515 Websocket-client connect issues should report to websocket onError
   handlers
 + 399516 Websocket UpgradeException should contain HTTP Request/Response
   information
 + 399566 Running org.eclipse.jetty.server.session.MaxInactiveMigrationTest
   produces stack trace
 + 399568 OSGi tests can't find websocket classes
 + 399576 Server dumpStdErr throws exception if server is stopping
 + 399669 Remove WebSocketConnection in favor of websocket.api.Session
 + 399689 Websocket RFC6455 extension handshake fails if server doesn't have
   extension
 + 399703 made encoding error handling consistent
 + 399721 Change <Ref id= ...> to <Ref refid= ...>

jetty-9.0.0.M5 - 19 January 2013
 + 367638 throw exception for excess form keys
 + 381521 Only set Vary header when content could be compressed
 + 391623 Making --stop with STOP.WAIT perform graceful shutdown
 + 393158 java.lang.IllegalStateException when sending an empty InputStream
 + 393220 remove dead code from ServletHandler and log ServletExceptions in
   warn instead of debug
 + 393733 WebSocketClient interface should support multiple connections
 + 395885 ResourceCache should honor useFileMappedBuffer if set
 + 396253 FilterRegistration wrong order
 + 396459 Log specific message for empty request body for multipart mime
   requests
 + 396500 HttpClient Exchange takes forever to complete when less content sent
   than Content-Length
 + 396886 MultiPartFilter strips bad escaping on filename="..."
 + 397110 Accept %uXXXX encodings in URIs
 + 397111 Tolerate empty or excessive whitespace preceeding MultiParts
 + 397112 Requests with byte-range throws NPE if requested file has no mimetype
   (eg no file extension)
 + 397114 run-forked with waitForChild=false can lock up
 + 397130 maxFormContentSize set in jetty.xml is ignored
 + 397190 improve ValidUrlRule to iterate on codepoints
 + 397321 Wrong condition in default start.config for annotations
 + 397535 Support pluggable alias checking to support symbolic links
 + 397769 TimerScheduler does not relinquish cancelled tasks
 + 398105 Clean up WebSocketPolicy
 + 398285 ProxyServlet mixes cookies from different clients
 + 398337 UTF-16 percent encoding in UTF-16 form content
 + 398582 Move lib/jta jar into lib/jndi
 + JETTY-1533 handle URL with no path

jetty-9.0.0.M4 - 21 December 2012
 + 392417 Prevent Cookie parsing interpreting unicode chars
 + 393220 remove dead code from ServletHandler and log ServletExceptions in
   warn instead of debug
 + 393770 Error in ContextHandler.setEventListeners(EventListener[])
 + 394210 spdy api rename stream.syn() to stream.push()
 + 394211 spdy: Expose RemoteServerAddress and LocalServerAddress in
   StandardSession
 + 394294 Start web-bundles started before jetty
 + 394370 Add integration test for client resetting SPDY push SYN's
 + 394514 Preserve URI parameters in sendRedirect
 + 394552 HEAD requests don't work for jetty-client
 + 394719 remove regex from classpath matching
 + 394829 Session can not be restored after SessionManager.setIdleSavePeriod
   has saved the session
 + 394839 Allow multipart mime with no boundary
 + 394854 optimised promise implementation
 + 394870 Make enablement of remote access to test webapp configurable in
   override-web.xml
 + 395168 fix unavailable attributes when return type has annotation on super
   class
 + 395215 Multipart mime with just LF and no CRLF: add test for legacy filter
 + 395220 New InputStream extension to allow a mix of EOL styles between
   headers and content
 + 395312 log.warn if a SPDY stream gets committed twice
 + 395313 HttpTransportOverSPDY.send() does not rethrow exceptions, but call
   Callback.failed() only
 + 395314 Add missing flush() call after StandardSession.complete() has been
   called. Some test cleanup.
 + 395344 Move JSR-356 (Java WebSocket API) work off to Jetty 9.1.x
 + 395380 add ValidUrlRule to jetty-rewrite
 + 395394 allow logging from boot classloader
 + 395574 port jetty-runner and StatisticsServlet to jetty-9
 + 395605 class cast exception in XMLConfiguration fixed
 + 395649 add jetty-setuid back into jetty 9 and distribution
 + 395794 slightly modified fix for empty file extenstion to mime type mapping
   Added a default, so it will also work with unknown file extensions
 + 396036 SPDY send controlFrames even if Stream is reset to avoid breaking the
   compression context
 + 396193 spdy remove timeout parameters from api and move them to the Info*
   classes
 + 396459 Log specific message for empty request body for multipart mime
   requests
 + 396460 Make ServerConnector configurable with jetty-maven-plugin
 + 396472 org.eclipse.jetty.websocket needs to be removed from serverclasses as
   it should only be a systemclass
 + 396473 JettyWebXMlConfiguration does not reset serverclasses
 + 396474 add websocket server classes to jetty-maven-plugin classpath
 + 396475 Remove unneeded websocket-server dependency from test-jetty-webapp
 + 396518 Websocket AB Tests should test for which side disconnected and
   closed.wasClean
 + 396687 missing jetty-io dependency in jetty-servlets
 + JETTY-796 jetty ant plugin improvements

jetty-9.0.0.M3 - 20 November 2012
 + 391623 Add option to --stop to wait for target jetty to stop
 + 392237 Port test-integration to jetty-9
 + 392492 expect headers only examined for requests>=HTTP/1.1
 + 392850 ContextLoaderListener not called in 9.0.0.M1 and M2
 + 393075 1xx, 204, 304 responses ignore headers that suggest content
 + 393832 start connectors last
 + 393947 additional tests
 + 394143 add jetty-all aggregate via release profile
 + 394144 add jetty-jaspi

jetty-8.1.9.v20130131 - 31 January 2013
 + 362226 HttpConnection "wait" call causes thread resource exhaustion
 + 367638 throw exception for excess form keys
 + 381521 Only set Vary header when content could be compressed
 + 382237 support non java JSON classes
 + 391248 fixing localhost checking in statistics servlet
 + 391249 fix for invalid XML node dispatchedTimeMean in statistics servlet
 + 391345 fix missing br tag in statistics servlet
 + 391623 Add option to --stop to wait for target jetty to stop
 + 392417 Prevent Cookie parsing interpreting unicode chars
 + 392492 expect headers only examined for requests>=HTTP/1.1
 + 393075 1xx 204 and 304 ignore all headers suggesting content
 + 393158 java.lang.IllegalStateException when sending an empty InputStream
 + 393220 remove dead code from ServletHandler and log ServletExceptions in
   warn instead of debug
 + 393947 additional tests
 + 393968 fix typo in javadoc
 + 394294 A web-bundle started before jetty-osgi should be deployed as a webapp
   when jetty-osgi starts
 + 394514 Preserve URI parameters in sendRedirect
 + 394541 remove continuation jar from distro, add as dep to test-jetty-webapp
 + 394719 remove regex from classpath matching
 + 394811 Make JAASLoginService log login failures to DEBUG instead of WARN
   Same for some other exceptions.
 + 394829 Session can not be restored after SessionManager.setIdleSavePeriod
   has saved the session
 + 394839 Allow multipart mime with no boundary
 + 394870 Make enablement of remote access to test webapp configurable in
   override-web.xml
 + 395215 Multipart mime with just LF and no CRLF
 + 395380 add ValidUrlRule to jetty-rewrite
 + 395394 allow logging from boot classloader
 + 396253 FilterRegistration wrong order
 + 396459 Log specific message for empty request body for multipart mime
   requests
 + 396500 HttpClient Exchange takes forever to complete when less content sent
   than Content-Length
 + 396574 add JETTY_HOME as a location for pid to be found
 + 396886 MultiPartFilter strips bad escaping on filename="..."
 + 397110 Accept %uXXXX encodings in URIs
 + 397111 Tolerate empty or excessive whitespace preceeding MultiParts
 + 397112 Requests with byte-range throws NPE if requested file has no mimetype
   (eg no file extension)
 + 397130 maxFormContentSize set in jetty.xml is ignored
 + 397190 improve ValidUrlRule to iterate on codepoints
 + 397321 Wrong condition in default start.config for annotations
 + 397535 Support pluggable alias checking to support symbolic links
 + 398337 UTF-16 percent encoding in UTF-16 form content
 + 399132 check parent dir of session store against file to be removed
 + JETTY-1533 handle URL with no path

jetty-7.6.9.v20130131 - 31 January 2013
 + 362226 HttpConnection "wait" call causes thread resource exhaustion
 + 367638 throw exception for excess form keys
 + 381521 Only set Vary header when content could be compressed
 + 382237 support non java JSON classes
 + 391248 fixing localhost checking in statistics servlet
 + 391249 fix for invalid XML node dispatchedTimeMean in statistics servlet
 + 391345 fix missing br tag in statistics servlet
 + 391623 Add option to --stop to wait for target jetty to stop
 + 392417 Prevent Cookie parsing interpreting unicode chars
 + 392492 expect headers only examined for requests>=HTTP/1.1
 + 393075 1xx 204 and 304 ignore all headers suggesting content
 + 393220 remove dead code from ServletHandler and log ServletExceptions in
   warn instead of debug
 + 393947 additional tests
 + 393968 fix typo in javadoc
 + 394514 Preserve URI parameters in sendRedirect
 + 394541 remove continuation jar from distro, add as dep to test-jetty-webapp
 + 394719 remove regex from classpath matching
 + 394811 Make JAASLoginService log login failures to DEBUG instead of WARN
   Same for some other exceptions.
 + 394829 Session can not be restored after SessionManager.setIdleSavePeriod
   has saved the session
 + 394839 Allow multipart mime with no boundary
 + 395215 Multipart mime with just LF and no CRLF
 + 395380 add ValidUrlRule to jetty-rewrite
 + 395394 allow logging from boot classloader
 + 396459 Log specific message for empty request body for multipart mime
   requests
 + 396500 HttpClient Exchange takes forever to complete when less content sent
   than Content-Length
 + 396574 add JETTY_HOME as a location for pid to be found
 + 396886 MultiPartFilter strips bad escaping on filename="..."
 + 397110 Accept %uXXXX encodings in URIs
 + 397111 Tolerate empty or excessive whitespace preceeding MultiParts
 + 397112 Requests with byte-range throws NPE if requested file has no mimetype
   (eg no file extension)
 + 397130 maxFormContentSize set in jetty.xml is ignored
 + 397190 improve ValidUrlRule to iterate on codepoints
 + 397321 Wrong condition in default start.config for annotations
 + 397535 Support pluggable alias checking to support symbolic links
 + 398337 UTF-16 percent encoding in UTF-16 form content
 + 399132 check parent dir of session store against file to be removed
 + JETTY-1533 handle URL with no path
 + 394215 Scheduled tasks throwing exceptions kill java.util.Timer thread
 + 394232 add jetty-ant into jetty9
 + 394357 Make JarResource constructors protected
 + 394370 Add unit tests for HttpTransportOverSPDY.send()
 + 394383 add logging of the SSLEngine
 + 394545 Add jetty-jaas dependency to jetty-maven-plugin
 + 394671 Fix setting loglevel on commandline, organize import, fix javadoc
 + JETTY-846 Support maven-war-plugin configuration for jetty-maven-plugin; fix
   NPE

jetty-9.0.0.M2 - 06 November 2012
 + 371170 MongoSessionManager LastAccessTimeTest fails
 + 391877 org.eclipse.jetty.webapp.FragmentDescriptor incorrectly reporting
   duplicate others for after ordering
 + 392237 Split jaas from jetty-plus into jetty-jaas and port the
   test-jaas-webapp from codehaus
 + 392239 Allow no error-code or exception for error-pages
 + 392304 fixed intermittent client SSL failure. Correctly compact in flip2fill
 + 392525 Add option to --stop-wait to specify timeout
 + 392641 JDBC Sessions not scavenged if expired during downtime
 + 392812 MongoSessionIDManager never purges old sessions
 + 392959 Review HttpClient.getConversation(long)
 + 393014 Mongodb purgevalid using query for purgeinvalid
 + 393015 Mongodb purge not rescheduled
 + 393075 Jetty WebSocket client cannot connect to Tomcat WebSocket Server
 + 393218 add xsd=application/xml mime mapping to defaults
 + 393291 Confusing log entry about (non) existing webAppSourceDirectory
 + 393303 use jetty-web.xml to explicitly add the jetty packages that need
   visability.   This commit also sucked in some changes made to help with the
   documentation process (improving deployer configuration management
 + 393363 Use Locale.ENGLISH for all toUpperCase and toLowerCase calls
 + 393368 min websocket version
 + 393383 delay onClose call until closeOut is done
 + 393494 HashSessionManager can't delete unrestorable sessions on Windows
 + JETTY-1547 Jetty does not honor web.xml
   web-app/jsp-config/jsp-property-group/default-content-type
 + JETTY-1549 jetty-maven-plugin fails to reload the LoginService properly
 + JETTY-1550 virtual WEB-INF not created if project has overlays

jetty-8.1.8.v20121106 - 06 November 2012
 + 371170 MongoSessionManager LastAccessTimeTest fails
 + 388675 Non utf8 encoded query strings not decoded to parameter map using
   queryEncoding
 + 388706 Avoid unnecessary indirection through Charset.name
 + 389390 AnnotationConfiguration is ignored if the metadata-complete attribute
   is present in an override descriptor regardless of the value
 + 389452 if web-fragment metadata-complete==true still scan its related jar if
   there there is a ServletContainerInitializer, ensure webapp restarts work
 + 389686 Fix reference to org.eclipse.jetty.util.log.stderr.LONG system
   property in javadoc for StdErrLog
 + 389956 Bad __context set in WebAppContext.start sequence with respect to ENC
   setup
 + 389965 OPTIONS should allow spaces in comma separated list
 + 390108 Servlet 3.0 API for programmatic login doesn't appear to work
 + 390161 Apply DeferredAuthentication fix to jaspi
 + 390163 Implement ServletRegistration.Dynamic.setServletSecurity
 + 390503 http-method-omission element not being processed
 + 390560 The method AnnotationParser.getAnnotationHandlers(String) always
   returns a empty collection.
 + 391080 Multipart temp files can be left on disk from Request.getPart and
   getParts
 + 391082 No exception if multipart input stream incomplete
 + 391188 Files written with Request.getPart().write(filename) should not be
   auto-deleted
 + 391483 fix bad javadoc example in shutdown handler
 + 391622 Be lenient on RFC6265 restriction on duplicate cookie names in same
   response
 + 391623 Add option to --stop to wait for target jetty to stop
 + 391877 org.eclipse.jetty.webapp.FragmentDescriptor incorrectly reporting
   duplicate others for after ordering
 + 392239 Allow no error-code or exception for error-pages
 + 392525 Add option to --stop-wait to specify timeout
 + 392641 JDBC Sessions not scavenged if expired during downtime
 + 392812 MongoSessionIDManager never purges old sessions
 + 393014 Mongodb purgevalid using query for purgeinvalid
 + 393015 Mongodb purge not rescheduled
 + 393075 Jetty WebSocket client cannot connect to Tomcat WebSocket Server
 + 393218 add xsd=application/xml mime mapping to defaults
 + 393363 Use Locale.ENGLISH for all toUpperCase and toLowerCase calls
 + 393368 min websocket version
 + 393383 delay onClose call until closeOut is done
 + 393494 HashSessionManager can't delete unrestorable sessions on Windows
 + JETTY-1547 Jetty does not honor web.xml
   web-app/jsp-config/jsp-property-group/default-content-type

jetty-7.6.8.v20121106 - 06 November 2012
 + 371170 MongoSessionManager LastAccessTimeTest fails
 + 388675 Non utf8 encoded query strings not decoded to parameter map using
   queryEncoding
 + 389686 Fix reference to org.eclipse.jetty.util.log.stderr.LONG system
   property in javadoc for StdErrLog
 + 389956 Bad __context set in WebAppContext.start sequence with respect to ENC
   setup
 + 389965 OPTIONS should allow spaces in comma separated list
 + 390161 Apply DeferredAuthentication fix to jaspi
 + 390560 The method AnnotationParser.getAnnotationHandlers(String) always
   returns a empty collection.
 + 391483 fix bad javadoc example in shutdown handler
 + 391622 Be lenient on RFC6265 restriction on duplicate cookie names in same
   response
 + 391623 Add option to --stop to wait for target jetty to stop
 + 392239 Allow no error-code or exception for error-pages
 + 392525 Add option to --stop-wait to specify timeout
 + 392641 JDBC Sessions not scavenged if expired during downtime
 + 392812 MongoSessionIDManager never purges old sessions
 + 393014 Mongodb purgevalid using query for purgeinvalid
 + 393015 Mongodb purge not rescheduled
 + 393075 Jetty WebSocket client cannot connect to Tomcat WebSocket Server
 + 393218 add xsd=application/xml mime mapping to defaults
 + 393363 Use Locale.ENGLISH for all toUpperCase and toLowerCase calls
 + 393368 min websocket version
 + 393383 delay onClose call until closeOut is done
 + 393494 HashSessionManager can't delete unrestorable sessions on Windows

jetty-9.0.0.M1 - 15 October 2012
 + 369349 directory with spaces --dry-run fix
 + 385049 fix issue with pipelined connections when switching protocols
 + 387896 populate session in SessionAuthentication as a valueBound in addition
   to activation so it is populate when needed
 + 387919 throw EOFException on early eof from client on http requests
 + 387943 Catch CNFE when no jstl jars are installed
 + 387953 jstl does not work with jetty-7 in osgi
 + 388072 GZipFilter incorrectly gzips when Accept-Encoding: gzip; q=0
 + 388073 null session id from cookie causes NPE fixed
 + 388079 AbstractHttpConnection. Flush the buffer before shutting output down
   on error condition
 + 388102 Jetty HttpClient memory leaks when sending larger files
 + 388393 WebAppProvider doesn't work alongside OSGi deployer
 + 388502 handle earlyEOF with 500
 + 388652 Do not flush on handle return if request is suspended
 + 388675 Non utf8 encoded query strings not decoded to parameter map using
   queryEncoding
 + 388706 Avoid unnecessary indirection through Charset.name
 + 388895 Update dependencies for jetty-jndi
 + 389390 AnnotationConfiguration is ignored if the metadata-complete attribute
   is present in an override descriptor regardless of the value
 + 389452 if web-fragment metadata-complete==true still scan its related jar if
   there there is a ServletContainerInitializer, ensure webapp restarts work
 + 389686 Fix reference to org.eclipse.jetty.util.log.stderr.LONG system
   property in javadoc for StdErrLog
 + 389956 Bad __context set in WebAppContext.start sequence with respect to ENC
   setup
 + 389965 OPTIONS should allow spaces in comma separated list
 + 390108 Servlet 3.0 API for programmatic login doesn't appear to work
 + 390161 Apply DeferredAuthentication fix to jaspi
 + 390163 Implement ServletRegistration.Dynamic.setServletSecurity
 + 390256 Remove Jetty6 Support
 + 390263 Sec-WebSocket-Extensions from Chrome and Safari badly handled
 + 390503 http-method-omission element not being processed
 + 390560 The method AnnotationParser.getAnnotationHandlers(String) always
   returns a empty collection.
 + 391080 Multipart temp files can be left on disk from Request.getPart and
   getParts
 + 391082 No exception if multipart input stream incomplete
 + 391140 Implement x-webkit-deflate-frame extension as-used by Chrome/Safari
 + 391188 Files written with Request.getPart().write(filename) should not be
   auto-deleted
 + 391483 fix bad javadoc example in shutdown handler
 + 391588 WebSocket Client does not set masking on close frames
 + 391590 WebSocket client needs ability to set requested extensions
 + 391591 WebSocket client should support x-webkit-deflate-frame
 + 391622 Be lenient on RFC6265 restriction on duplicate cookie names in same
   response
 + 391623 Add option to --stop to wait for target jetty to stop
 + JETTY-1515 Include cookies on 304 responses from DefaultServlet
 + JETTY-1532 HTTP headers decoded with platform's default encoding
 + JETTY-1541 fixed different behaviour for single byte writes
 + JETTY-1547 Jetty does not honor web.xml
   web-app/jsp-config/jsp-property-group/default-content-type

jetty-9.0.0.M0 - 21 September 2012
 + 380924 xmlconfiguration <Configure and <New supports named constructors
   including dynamic ordering of parameters
 + 380928 Implement new websocket close code
 + 385448 migrate jetty jmx usage to be annotation based
 + 387928 retire jetty-ajp
 + 389639 set plugin version for jetty-jspc-maven-plugin

jetty-8.1.7.v20120910 - 10 September 2012
 + 388895 Update dependencies for jetty-jndi
 + fix busy logging statement re: sessions

jetty-7.6.7.v20120910 - 10 September 2012
 + 388895 Update dependencies for jetty-jndi
 + fix busy logging statement re: sessions

jetty-8.1.6.v20120903 - 03 September 2012
 + 347130 Empty getResourcePaths due to ZipFileClosedException
 + 367591 Support Env variables in XmlConfiguration
 + 377055 Prevent webapp classloader leaks
 + 379207 backported fixes from jetty-9 to make hierarchy work
 + 379423 Jetty URL Decoding fails for certain international characters
 + 383304 Reset PrintWriter on response recycle
 + 384847 better name
 + 385049 fix issue with pipelined connections when switching protocols
 + 385651 Message 'Address already in use' not specific enough
 + 385925 make SslContextFactory.setProtocols and
   SslContextFactory.setCipherSuites preserve the order of the given parameters
 + 386010 JspRuntimeContext rewraps System.err
 + 386591 add UnixCrypt note to about.html
 + 386714 used deferred auth for form login and error pages
 + 387896 populate session in SessionAuthentication as a valueBound in addition
   to activation so it is populate when needed
 + 387943 Catch CNFE when no jstl jars are installed
 + 387953 jstl does not work with jetty-7 in osgi
 + 388072 GZipFilter incorrectly gzips when Accept-Encoding: gzip; q=0
 + 388073 null session id from cookie causes NPE fixed
 + 388102 Jetty HttpClient memory leaks when sending larger files
 + 388393 WebAppProvider doesn't work alongside OSGi deployer
 + 388502 handle earlyEOF with 500
 + 388652 Do not flush on handle return if request is suspended
 + JETTY-1501 Setting custom error response message changes page title
 + JETTY-1515 Include cookies on 304 responses from DefaultServlet
 + JETTY-1527 handle requests with URIs like http://host  (ie no / )
 + JETTY-1529 Ensure new session that has just been authenticated does not get
   renewed
 + JETTY-1532 HTTP headers decoded with platform's default encoding
 + JETTY-1541 fixed different behaviour for single byte writes

jetty-7.6.6.v20120903 - 03 September 2012
 + 347130 Empty getResourcePaths due to ZipFileClosedException
 + 367591 Support Env variables in XmlConfiguration
 + 377055 Prevent webapp classloader leaks
 + 379207 backported fixes from jetty-9 to make hierarchy work
 + 379423 Jetty URL Decoding fails for certain international characters
 + 383304 Reset PrintWriter on response recycle
 + 384847 better name
 + 385049 fix issue with pipelined connections when switching protocols
 + 385651 Message 'Address already in use' not specific enough
 + 386010 JspRuntimeContext rewraps System.err
 + 386591 add UnixCrypt note to about.html
 + 386714 used deferred auth for form login and error pages
 + 387896 populate session in SessionAuthentication as a valueBound in addition
   to activation so it is populate when needed
 + 387943 Catch CNFE when no jstl jars are installed
 + 387953 jstl does not work with jetty-7 in osgi
 + 388072 GZipFilter incorrectly gzips when Accept-Encoding: gzip; q=0
 + 388073 null session id from cookie causes NPE fixed
 + 388102 Jetty HttpClient memory leaks when sending larger files
 + 388393 WebAppProvider doesn't work alongside OSGi deployer
 + 388502 handle earlyEOF with 500
 + 388652 Do not flush on handle return if request is suspended
 + JETTY-1501 Setting custom error response message changes page title
 + JETTY-1515 Include cookies on 304 responses from DefaultServlet
 + JETTY-1527 handle requests with URIs like http://host  (ie no / )
 + JETTY-1529 Ensure new session that has just been authenticated does not get
   renewed
 + JETTY-1532 HTTP headers decoded with platform's default encoding
 + JETTY-1541 fixed different behaviour for single byte writes
 + 385925 make SslContextFactory.setProtocols and
   SslContextFactory.setCipherSuites preserve the order of the given parameters

jetty-8.1.5.v20120716 - 16 June 2012
 + 376717 Balancer Servlet with round robin support, contribution, added
   missing license
 + 379250 Server is added to shutdown hook twice
 + 380866 maxIdleTime set to 0 after session migration
 + 381399 Unable to stop a jetty instance that has not finished starting
 + 381401 Print log warning when stop attempt made with incorrect STOP.KEY
 + 381402 Make ContextHandler take set of protected directories
 + 381521 set Vary:Accept-Encoding header for content that might be compressed
 + 381639 CrossOriginFilter does not support Access-Control-Expose-Headers
 + 381712 Support all declared servlets that implement
   org.apache.jasper.servlet.JspServlet
 + 381825 leave URI params in forwarded requestURI
 + 381876 Monitor should wait for child to finish before exiting
 + 382343 Jetty XML support for Map is broken
 + 383251 500 for SocketExceptions
 + 383881 WebSocketHandler sets request as handled
 + 384254 revert change to writable when not dispatched
 + 384280 Implement preliminary ServletRegistrations
 + 384847 CrossOriginFilter is not working
 + 384896 JDBCSessionManager fails to load existing sessions on oracle when
   contextPath is /
 + 384980 Jetty client unable to recover from Time outs when connection count
   per address hits max.
 + 385138 add getter for session path and max cookie age that seemed to
   disappear in a merge long ago
 + JETTY-1523 It is imposible to map servlet to "/" using
   WebApplicationInitializer
 + JETTY-1525 Show handle status in response debug message
 + JETTY-1530 refine search control on ldap login module

jetty-7.6.5.v20120716 - 16 July 2012
 + 376717 Balancer Servlet with round robin support, contribution, added
   missing license
 + 379250 Server is added to shutdown hook twice
 + 380866 maxIdleTime set to 0 after session migration
 + 381399 Unable to stop a jetty instance that has not finished starting
 + 381401 Print log warning when stop attempt made with incorrect STOP.KEY
 + 381402 Make ContextHandler take set of protected directories
 + 381521 set Vary:Accept-Encoding header for content that might be compressed
 + 381639 CrossOriginFilter does not support Access-Control-Expose-Headers
 + 381712 Support all declared servlets that implement
   org.apache.jasper.servlet.JspServlet
 + 381825 leave URI params in forwarded requestURI
 + 381876 Monitor should wait for child to finish before exiting
 + 382343 Jetty XML support for Map is broken
 + 383251 500 for SocketExceptions
 + 383881 WebSocketHandler sets request as handled
 + 384254 revert change to writable when not dispatched
 + 384847 CrossOriginFilter is not working
 + 384896 JDBCSessionManager fails to load existing sessions on oracle when
   contextPath is /
 + 384980 Jetty client unable to recover from Time outs when connection count
   per address hits max.
 + JETTY-1525 Show handle status in response debug message
 + JETTY-1530 refine search control on ldap login module

jetty-8.1.4.v20120524 - 24 May 2012
 + 367608 ignore the aysncrequestreadtest as it is known to fail and is waiting
   for a fix
 + 371853 Support bundleentry: protocol for webapp embedded as directory in
   osgi bundle
 + 373620 Add ch.qos.logback.access.jetty to the Import-Package for
   jetty-osgi-boot-logback bundle
 + 376152 apply context resources recursively
 + 376801 Make JAAS login modules useable without jetty infrastructure
 + 377323 Request#getParts() throws ServletException when it should be throwing
   IllegalStateException
 + 377391 Manifest updates to jetty-osgi-boot-logback
 + 377492 NPE if jsp taglibs bundle not deployed
 + 377550 set charset when content type is set
 + 377587 ConnectHandler write will block on partial write
 + 377610 New session not timed out if an old session is invalidated in scope
   of same request
 + 377709 Support for RequestParameterCallback missing
 + 378242 Re-extract war on restart if incomplete extraction
 + 378273 Remove default Bundle-Localization header
 + 378487 Null out contextPath on Request.recycle
 + 379015 Use factored jetty xml config files for defaults
 + 379046 avoid closing idle connections from selector thread
 + 379089 DefaultServlet ignores its resourceBase and uses context's
   ResourceCollection when listing diretories
 + 379194 ProxyServlet enhancement to enable easy creation of alternative
   HttpClient implementations
 + 379909 FormAuthenticator Rembers only the URL of first Request before
   authentication
 + 380034 last modified times taken from JarEntry for JarFile resources
 + 380212 Clear buffer if parsing fails due to full buffer
 + 380222 JettyPolicyRuntimeTest failure

jetty-7.6.4.v20120524 - 24 May 2012
 + 367608 ignore the aysncrequestreadtest as it is known to fail and is waiting
   for a fix
 + 371853 Support bundleentry: protocol for webapp embedded as directory in
   osgi bundle
 + 373620 Add ch.qos.logback.access.jetty to the Import-Package for
   jetty-osgi-boot-logback bundle
 + 376152 apply context resources recursively
 + 376801 Make JAAS login modules useable without jetty infrastructure
 + 377391 Manifest updates to jetty-osgi-boot-logback
 + 377492 NPE when deploying a Web Application Bundle with unresolved
   Require-TldBundle
 + 377550 set charset when content type is set
 + 377587 ConnectHandler write will block on partial write
 + 377610 New session not timed out if an old session is invalidated in scope
   of same request
 + 377709 Support for RequestParameterCallback missing
 + 378242 Re-extract war on restart if incomplete extraction
 + 378273 Remove default Bundle-Localization header
 + 378487 Null out contextPath on Request.recycle
 + 379015 Use factored jetty xml config files for defaults
 + 379046 avoid closing idle connections from selector thread
 + 379089 DefaultServlet ignores its resourceBase and uses context's
   ResourceCollection when listing diretories
 + 379194 ProxyServlet enhancement to enable easy creation of alternative
   HttpClient implementations
 + 379909 FormAuthenticator Rembers only the URL of first Request before
   authentication
 + 380034 last modified times taken from JarEntry for JarFile resources
 + 380212 Clear buffer if parsing fails due to full buffer
 + 380222 JettyPolicyRuntimeTest failure

jetty-8.1.3.v20120416 - 16 April 2012
 + 349110 MultiPartFilter records the content-type in request params
 + 367172 Remove detection for slf4j NOPLogger
 + 372678 Embedded Examples need updates for new LoginService requirement
 + 373269 Make ServletHandler.notFound() method impl do nothing - override to
   send back 404.
 + 373421 address potential race condition related to the nonce queue removing
   the same nonce twice
 + 373952 bind called too frequently on refresh
 + 374018 correctly handle requestperminuted underflow
 + 374152 jetty-all-server MANIFEST contains wrong import:
   javax.servlet.annotation;version="[2.6,3)"
 + 374252 SslConnection.onClose() does not forward to nested connection
 + 374258 SPDY leaks SSLEngines. Made the test more reliable
 + 374367 NPE in QueuedThreadPool.dump() with early java6 jvms
 + 374475 Response.sendRedirect does not encode UTF-8 characters properly
 + 374881 Set copyWebInf to false by default
 + 374891 enhancement to how ProxyServlet determines the proxy target
 + 375009 Filter initialization error will throw MultiException
 + 375083 Flow control should take in account window size changes from
   concurrent SETTINGS
 + 375096 If starting a server instance fails in osgi it is cleaned up
 + 375490 NPE with --help on command line
 + 375509 Stalled stream stalls other streams or session control frames. Now
   using a "death pill" instead of a boolean in order to avoid race conditions
   where DataInfos were read from the queue (but the boolean not updated yet),
   and viceversa.
 + 375594 fixed SSL tests so they are not order dependent
 + 375709 Ensure resolveTempDirectory failure does not deadlock; improve error
   message
 + 375906 Part.getHeader method not case insensitive
 + 375970 HttpServletRequest.getRemoteAddr() returns null when HTTP is over
   SPDY.
 + 376201 HalfClosed state not handled properly. Addendum to restore previous
   behavior, where a closed stream was also half closed.
 + 376324 <max-file-size> is not respected in <multipart-config>
 + JETTY-1495 Ensure dynamic servlet addition does not cause servlets to be
   inited.
 + JETTY-1500 form parameters from multipart request not available via
   request.getParameter
 + JETTY-1504 HttpServletResponseWrapper ignored when using asyncContext?

jetty-7.6.3.v20120416 - 16 April 2012
 + 367172 Remove detection for slf4j NOPLogger
 + 373269 Make ServletHandler.notFound() method impl do nothing - override to
   send back 404.
 + 373421 address potential race condition related to the nonce queue removing
   the same nonce twice
 + 373952 bind called too frequently on refresh
 + 374018 correctly handle requestperminuted underflow
 + 374252 SslConnection.onClose() does not forward to nested connection
 + 374258 SPDY leaks SSLEngines. Made the test more reliable
 + 374367 NPE in QueuedThreadPool.dump() with early java6 jvms
 + 374475 Response.sendRedirect does not encode UTF-8 characters properly
 + 374881 Set copyWebInf to false by default
 + 374891 enhancement to how ProxyServlet determines the proxy target
 + 375009 Filter initialization error will throw MultiException
 + 375083 Flow control should take in account window size changes from
   concurrent SETTINGS
 + 375096 If starting a server instance fails in osgi it is cleaned up
 + 375490 NPE with --help on command line
 + 375509 Stalled stream stalls other streams or session control frames. Now
   using a "death pill" instead of a boolean in order to avoid race conditions
   where DataInfos were read from the queue (but the boolean not updated yet),
   and viceversa.
 + 375594 fixed SSL tests so they are not order dependent
 + 375709 Ensure resolveTempDirectory failure does not deadlock; improve error
   message
 + 375970 HttpServletRequest.getRemoteAddr() returns null when HTTP is over
   SPDY.
 + 376201 HalfClosed state not handled properly. Addendum to restore previous
   behavior, where a closed stream was also half closed.
 + JETTY-1504 HttpServletResponseWrapper ignored when using asyncContext?

jetty-8.1.2.v20120308 - 08 March 2012
 + 370387 SafariWebsocketDraft0Test failure during build
 + 371168 Update ClientCrossContextSessionTest
 + 372093 handle quotes in Require-Bundle manifest string
 + 372457 Big response + slow clients + pipelined requests cause Jetty spinning
   and eventually closing connections. Added a TODO for a method renaming that
   will happen in the next major release (to avoid break implementers).
 + 372487 JDBCSessionManager does not work with Oracle
 + 372806 Command line should accept relative paths for xml config files
 + 373037 jetty.server.Response.setContentLength(int) should not close a Writer
   when length=0
 + 373162 add improved implementation for getParameterMap(), needs a test
   though and the existing setup doesn't seem like it would easily support the
   needed test so need to do that still
 + 373306 Set default user agent extraction pattern for UserAgentFilter
 + 373567 cert validation issue with ocsp and crldp always being enabled when
   validating turned on fixed
 + 373603 NullPointer in WebServletAnnotation
 + JETTY-1409 GzipFilter will double-compress application/x-gzip content
 + JETTY-1489 WebAppProvider attempts to deploy .svn folder
 + JETTY-1494

jetty-7.6.2.v20120308 - 08 March 2012
 + 370387 SafariWebsocketDraft0Test failure during build
 + 371168 Update ClientCrossContextSessionTest
 + 372093 handle quotes in Require-Bundle manifest string
 + 372457 Big response + slow clients + pipelined requests cause Jetty spinning
   and eventually closing connections. Added a TODO for a method renaming that
   will happen in the next major release (to avoid break implementers).
 + 372487 JDBCSessionManager does not work with Oracle
 + 372806 Command line should accept relative paths for xml config files
 + 373037 jetty.server.Response.setContentLength(int) should not close a Writer
   when length=0
 + 373162 add improved implementation for getParameterMap(), needs a test
   though and the existing setup doesn't seem like it would easily support the
   needed test so need to do that still
 + 373306 Set default user agent extraction pattern for UserAgentFilter
 + 373567 cert validation issue with ocsp and crldp always being enabled when
   validating turned on fixed
 + JETTY-1409 GzipFilter will double-compress application/x-gzip content
 + JETTY-1489 WebAppProvider attempts to deploy .svn folder
 + JETTY-1494

jetty-8.1.1.v20120215 - 15 February 2012
 + 369121 simplified test
 + 370120 jvm arguments added via start.ini and --exec are missing spaces
 + 370137 SslContextFactory does not respect order for
   [included|excluded]Protocols() and [included|excluded]CipherSuites().
 + 370368 resolve stack overflow in mongo db session manager
 + 370386 Remove META-INF from jetty distro
 + 371040 nosqlsession needs to call correct super contructor for new sessions
 + 371041 valid was not being set to new mongo db sessions, and the call to
   mongodb api was wrong in isIdInUse
 + 371162 NPE protection for nested security handlers
 + JETTY-1484 Add option for HashSessionManager to delete session files if it
   can't restore them

jetty-7.6.1.v20120215 - 15 February 2012
 + 369121 simplified test
 + 370120 jvm arguments added via start.ini and --exec are missing spaces
 + 370137 SslContextFactory does not respect order for
   [included|excluded]Protocols() and [included|excluded]CipherSuites().
 + 370368 resolve stack overflow in mongo db session manager
 + 370386 Remove META-INF from jetty distro
 + 371040 nosqlsession needs to call correct super contructor for new sessions
 + 371041 valid was not being set to new mongo db sessions, and the call to
   mongodb api was wrong in isIdInUse
 + 371162 NPE protection for nested security handlers
 + JETTY-1484 Add option for HashSessionManager to delete session files if it
   can't restore them

jetty-8.1.0.v20120127 - 27 January 2012
 + 368773 allow authentication to be set by non securityHandler handlers
 + 368992 avoid update key while flushing during a write
 + 369216 turned off the shared resource cache
 + 369349 replace quotes with a space escape method

jetty-7.6.0.v20120127 - 27 January 2012
 + 368773 allow authentication to be set by non securityHandler handlers
 + 368992 avoid update key while flushing during a write
 + 369216 turned off the shared resource cache
 + 369349 replace quotes with a space escape method

jetty-8.1.0.RC5 - 20 January 2012
 + 359329 Prevent reinvocation of LoginModule.login with jaspi for already
   authed user
 + 368632 Remove superfluous removal of org.apache.catalina.jsp_file
 + 368633 fixed configure.dtd resource mappings
 + 368635 moved lifecycle state reporting from toString to dump
 + 368773 process data constraints without realm
 + 368787 always set token view to new header buffers in httpparser
 + 368821 improved test harness
 + 368920 JettyAwareLogger always formats the arguments
 + 368948 POM for jetty-jndi references unknown version for javax.activation
 + 368992 NPE in HttpGenerator.prepareBuffers() test case
 + JETTY-1475 made output state fields volatile to provide memory barrier for
   non dispatched thread IO

jetty-7.6.0.RC5 - 20 January 2012
 + 359329 Prevent reinvocation of LoginModule.login with jaspi for already
   authed user
 + 368632 Remove superfluous removal of org.apache.catalina.jsp_file
 + 368633 fixed configure.dtd resource mappings
 + 368635 moved lifecycle state reporting from toString to dump
 + 368773 process data constraints without realm
 + 368787 always set token view to new header buffers in httpparser
 + 368821 improved test harness
 + 368920 JettyAwareLogger always formats the arguments
 + 368948 POM for jetty-jndi references unknown version for javax.activation
 + 368992 avoid non-blocking flush when writing to avoid setting !_writable
   without _writeblocked
 + JETTY-1475 made output state fields volatile to provide memory barrier for
   non dispatched thread IO

jetty-8.1.0.RC4 - 13 January 2012
 + 365048 jetty Http client does not send proxy authentication when requesting
   a Https-resource through a web-proxy.
 + 366774 removed XSS vulnerbility
 + 367099 Upgrade jetty-websocket for RFC 6455 - Addendum
 + 367433 added tests to investigate
 + 367435 improved D00 test harness
 + 367485 HttpExchange canceled before response do not release connection
 + 367502 WebSocket connections should be closed when application context is
   stopped.
 + 367548 jetty-osgi-boot must not import the nested package twice
 + 367591 corrected configuration.xml version to 7.6
 + 367635 Added support for start.d directory
 + 367638 limit number of form parameters to avoid DOS
 + 367716 simplified idleTimeout logic
 + 368035 WebSocketClientFactory does not invoke super.doStop()
 + 368060 do not encode sendRedirect URLs
 + 368112 NPE on <jsp-config><taglib> element parsing web.xml
 + 368113 Support servlet mapping to ""
 + 368114 Protect against non-Strings in System properties for Log
 + 368189 WebSocketClientFactory should not manage external thread pool. 368240
   - Improve AggregateLifeCycle handling of shared lifecycles
 + 368215 Remove debug from jaspi
 + 368240 Better handling of locally created ThreadPool. Forgot to null out
   field.
 + 368291 Change warning to info for NoSuchFieldException on
   BeanELResolver.properties
 + JETTY-1467 close half closed when idle

jetty-7.6.0.RC4 - 13 January 2012
 + 365048 jetty Http client does not send proxy authentication when requesting
   a Https-resource through a web-proxy.
 + 366774 removed XSS vulnerbility
 + 367099 Upgrade jetty-websocket for RFC 6455 - Addendum
 + 367716 simplified maxIdleTime logic
 + 368035 WebSocketClientFactory does not invoke super.doStop()
 + 368060 do not encode sendRedirect URLs
 + 368114 Protect against non-Strings in System properties for Log
 + 368189 WebSocketClientFactory should not manage external thread pool
 + 368215 Remove debug from jaspi
 + 368240 Improve AggregateLifeCycle handling of shared lifecycles
 + 368291 Change warning to info for NoSuchFieldException on
   BeanELResolver.properties

jetty-8.1.0.RC2 - 22 December 2011
 + 359329 jetty-jaspi must exports its packages. jetty-plus must import
   javax.security
 + 364638 HttpParser closes if data received while seeking EOF. Tests fixed to
   cope
 + 364921 Made test less time sensitive
 + 364936 use Resource for opening URL streams
 + 365267 NullPointerException in bad Address
 + 365375 ResourceHandler should be a HandlerWrapper
 + 365750 Support WebSocket over SSL, aka wss://
 + 365932 Produce jetty-websocket aggregate jar for android use
 + 365947 Set headers for Auth failure and retry in http-spi
 + 366316 Superfluous printStackTrace on 404
 + 366342 Dont persist DosFilter trackers in http session
 + 366730 pass the time idle to onIdleExpire
 + 367048 test harness for guard on suspended requests
 + 367175 SSL 100% CPU spin in case of blocked write and RST
 + 367219 WebSocketClient.open() fails when URI uses default ports
 + 367383 jsp-config element must be returned for
   ServletContext.getJspConfigDescriptor
 + JETTY-1460 suppress PrintWriter exceptions
 + JETTY-1463 websocket D0 parser should return progress even if no fill done
 + JETTY-1465 NPE in ContextHandler.toString

jetty-7.6.0.RC3 - 05 January 2012
 + 367433 added tests to investigate
 + 367435 improved D00 test harness
 + 367485 HttpExchange canceled before response do not release connection
 + 367502 WebSocket connections should be closed when application context is
   stopped.
 + 367591 corrected configuration.xml version to 7.6
 + 367635 Added support for start.d directory
 + 367638 limit number of form parameters to avoid DOS
 + JETTY-1467 close half closed when idle

jetty-7.6.0.RC2 - 22 December 2011
 + 364638 HttpParser closes if data received while seeking EOF. Tests fixed to
   cope
 + 364921 Made test less time sensitive for ssl
 + 364936 use Resource for opening URL streams
 + 365267 NullPointerException in bad Address
 + 365375 ResourceHandler should be a HandlerWrapper
 + 365750 Support WebSocket over SSL, aka wss://
 + 365932 Produce jetty-websocket aggregate jar for android use
 + 365947 Set headers for Auth failure and retry in http-spi
 + 366316 Superfluous printStackTrace on 404
 + 366342 Dont persist DosFilter trackers in http session
 + 366730 pass the time idle to onIdleExpire
 + 367048 test harness for guard on suspended requests
 + 367175 SSL 100% CPU spin in case of blocked write and RST
 + 367219 WebSocketClient.open() fails when URI uses default ports
 + JETTY-1460 suppress PrintWriter exceptions
 + JETTY-1463 websocket D0 parser should return progress even if no fill done
 + JETTY-1465 NPE in ContextHandler.toString

jetty-8.1.0.RC1 - 06 December 2011
 + 360245 The version of the javax.servlet packages to import is 2.6 instead of
   3.0
 + 365370 ServletHandler can fall through to nested handler

jetty-8.1.0.RC0 - 30 November 2011
 + 352565 cookie httponly flag ignored
 + 353285 ServletSecurity annotation ignored
 + 357163 jetty 8 ought to proxy jetty8 javadocs
 + 357209 JSP tag listeners not called
 + 360051 SocketConnectionTest.testServerClosedConnection is excluded
 + 361135 Allow session cookies to NEVER be marked as secure, even on HTTPS
   requests.
 + 362249 update shell scripts to jetty8
 + 363878 Add ecj compiler to jetty-8 for jsp
 + 364283 can't parse the servlet multipart-config for the web.xml
 + 364430 Support web.xml enabled state for servlets

jetty-7.6.0.RC5 - 20 January 2012
 + 359329 Prevent reinvocation of LoginModule.login with jaspi for already
   authed user
 + 368632 Remove superfluous removal of org.apache.catalina.jsp_file
 + 368633 fixed configure.dtd resource mappings
 + 368635 moved lifecycle state reporting from toString to dump
 + 368773 process data constraints without realm
 + 368787 always set token view to new header buffers in httpparser
 + 368821 improved test harness
 + 368920 JettyAwareLogger always formats the arguments
 + 368948 POM for jetty-jndi references unknown version for javax.activation
 + 368992 avoid non-blocking flush when writing to avoid setting !_writable
   without _writeblocked
 + JETTY-1475 made output state fields volatile to provide memory barrier for
   non dispatched thread IO

jetty-7.6.0.RC4 - 13 January 2012
 + 365048 jetty Http client does not send proxy authentication when requesting
   a Https-resource through a web-proxy.
 + 366774 removed XSS vulnerbility
 + 367099 Upgrade jetty-websocket for RFC 6455 - Addendum
 + 367716 simplified idleTimeout logic
 + 368035 WebSocketClientFactory does not invoke super.doStop()
 + 368060 do not encode sendRedirect URLs
 + 368114 Protect against non-Strings in System properties for Log
 + 368189 WebSocketClientFactory should not manage external thread pool
 + 368215 Remove debug from jaspi
 + 368240 Improve AggregateLifeCycle handling of shared lifecycles
 + 368291 Change warning to info for NoSuchFieldException on
   BeanELResolver.properties

jetty-7.6.0.RC3 - 05 January 2012
 + 367433 added tests to investigate
 + 367435 improved D00 test harness
 + 367485 HttpExchange canceled before response do not release connection
 + 367502 WebSocket connections should be closed when application context is
   stopped.
 + 367591 corrected configuration.xml version to 7.6
 + 367635 Added support for start.d directory
 + 367638 limit number of form parameters to avoid DOS
 + JETTY-1467 close half closed when idle

jetty-7.6.0.RC2 - 22 December 2011
 + 364638 HttpParser closes if data received while seeking EOF. Tests fixed to
   cope
 + 364921 Made test less time sensitive for ssl
 + 364936 use Resource for opening URL streams
 + 365267 NullPointerException in bad Address
 + 365375 ResourceHandler should be a HandlerWrapper
 + 365750 Support WebSocket over SSL, aka wss://
 + 365932 Produce jetty-websocket aggregate jar for android use
 + 365947 Set headers for Auth failure and retry in http-spi
 + 366316 Superfluous printStackTrace on 404
 + 366342 Dont persist DosFilter trackers in http session
 + 366730 pass the time idle to onIdleExpire
 + 367048 test harness for guard on suspended requests
 + 367175 SSL 100% CPU spin in case of blocked write and RST
 + 367219 WebSocketClient.open() fails when URI uses default ports
 + JETTY-1460 suppress PrintWriter exceptions
 + JETTY-1463 websocket D0 parser should return progress even if no fill done
 + JETTY-1465 NPE in ContextHandler.toString

jetty-7.6.0.RC1 - 04 December 2011
 + 352565 cookie httponly flag ignored
 + 353285 ServletSecurity annotation ignored
 + 357163 jetty 8 ought to proxy jetty8 javadocs
 + 357209 JSP tag listeners not called
 + 360051 SocketConnectionTest.testServerClosedConnection is excluded
 + 361135 Allow session cookies to NEVER be marked as secure, even on HTTPS
   requests.
 + 362249 update shell scripts to jetty8
 + 363878 Add ecj compiler to jetty-8 for jsp
 + 364283 can't parse the servlet multipart-config for the web.xml
 + 364430 Support web.xml enabled state for servlets
 + 365370 ServletHandler can fall through to nested handler

jetty-7.6.0.RC0 - 29 November 2011
 + 349110 fixed bypass chunk handling
 + 360546 handle set count exceeding max integer
 + 362111 StdErrLog.isDebugEnabled() returns true too often
 + 362113 Improve Test Coverage of org.eclipse.jetty.util.log classes
 + 362407 setTrustStore(Resource) -> setTrustStoreResource(R)
 + 362447 add setMaxNonceAge() to DigestAuthenticator
 + 362468 NPE at line org.eclipse.jetty.io.BufferUtil.putHexInt
 + 362614 NPE in accepting connection
 + 362626 IllegalStateException thrown when SslContextFactory preconfigured
   with SSLContext
 + 362696 expand virtual host configuration options to ContextHandler and add
   associated test case for new behavior
 + 362742 improved UTF8 exception reason
 + 363124 improved websocket close handling
 + 363381 Throw IllegalStateException if Request uri is null on getServerName
 + 363408 GzipFilter should not attempt to compress HTTP status 204
 + 363488 ShutdownHandler use stopper thread
 + 363718 Setting java.rmi.server.hostname in jetty-jmx.xml
 + 363757 partial fix
 + 363785 StdErrLog must use system-dependent EOL
 + 363943 ignore null attribute values
 + 363993 EOFException parsing HEAD response in HttpTester
 + 364638 SCEP does idle timestamp checking. New setCheckForIdle method
   controls onIdleExpired callback. 364921 a second onIdleExpired callback will
   result in close rather than a shutdown output.
 + 364657 Support HTTP only cookies from standard API
 + JETTY-1442 add _hostHeader setter for ProxyRule
 + Refactored NIO layer for better half close handling

jetty-8.0.4.v20111024 - 24 October 2011
 + 358263 JDBCSessionIdManager add setDatasource(DataSource) method
 + 358649 Replace existing StdErrLog system properties for DEBUG/IGNORED with
   LEVEL instead.
 + 360836 Accept parameters with bad UTF-8. Use replacement character
 + 360912 CrossOriginFilter does not send Access-Control-Allow-Origin on
   responses. 355103 Make allowCredentials default to true in
   CrossOriginFilter.
 + 360938 Connections closed after a while
 + 361135 secure cookies for sessions
 + 361319 Log initialization does not catch correct exceptions on all jvms
 + 361325 359292 Allow KeyStore to be set
 + 361456 release timer task on connection failed
 + 361655 ExecutorThreadPool.isLowOnThreads() returns wrong value
 + JETTY-1444 start threadpool before selector manager

jetty-7.5.4.v20111024 - 24 October 2011
 + 358263 JDBCSessionIdManager add setDatasource(DataSource) method
 + 358649 Replace existing StdErrLog system properties for DEBUG/IGNORED with
   LEVEL instead.
 + 360836 Accept parameters with bad UTF-8. Use replacement character
 + 360912 CrossOriginFilter does not send Access-Control-Allow-Origin on
   responses. 355103 Make allowCredentials default to true in
   CrossOriginFilter.
 + 360938 Connections closed after a while
 + 361319 Log initialization does not catch correct exceptions on all jvms
 + 361325 359292 Allow KeyStore to be set
 + 361456 release timer task on connection failed
 + 361655 ExecutorThreadPool.isLowOnThreads() returns wrong value
 + JETTY-1444 start threadpool before selector manager

jetty-8.0.3.v20111011 - 11 October 2011
 + 348978 migrate jetty-http-spi
 + 358649 StdErrLog system properties for package/class logging LEVEL

jetty-8.0.2.v20111006 - 06 October 2011
 + 336443 add missing comma in DigestAuthenticator string
 + 342161 ScannerTest fails intermittently on Mac OS X
 + 346419 testing HttpClient FDs
 + 353267 Request._parameters initialization bug
 + 353509 jetty-client unit tests are running too long
 + 353627 Basic Auth checks that Basic method has been send
 + 356144 Allow SelectorManager thread priority to be set
 + 356274 Start SSL socket factory in call to open()
 + 357163 jetty 8 ought to proxy jetty8 javadocs
 + 357178 websockets draft 14 support
 + 357188 Send content buffer directly
 + 357209 JSP tag listeners not called
 + 357216 Logging via Log4J does not expand braces in format strings
 + 357240 more half close refinements
 + 357338 remove debug
 + 357672 resolve issue with serializing pojos with mongodb session manager
   thanks to john simone for the discovery and fix
 + 357959 Include javadoc in distribution
 + 358027 NullPointerException in ResourceHandler with jetty-stylesheet.css
 + 358035 idle time only active if > 0
 + 358147 Add catch for UnknownHostException to fix leaky file descriptor in
   client
 + 358164 Dispatch from servlet to handler
 + 358263 add method for osgi users to register a driver as Class.forName does
   not work for them
 + 358649 StdErrLog system properties for package/class logging LEVEL
 + 358674 Still allows sslv3 for now
 + 358687 Updated jsp does not scan for system tlds Fixed pattern
 + 358784 JSP broken on Java 1.5
 + 358925 bit more javadoc on usage
 + 358959 File descriptor leak with UnresolvedAddressException
 + 359309 adjust previous test for servletPath to include pathInfo
 + 359673 updated websocket version handling
 + 359675 Principal != String, fix for issue in property file login manager
 + 360051 SocketConnectionTest.testServerClosedConnection is excluded
 + 360066 jsps referenced in web.xml <jsp-file> elements do not compile
 + JETTY-1130 Access Sessions from HashSessionIdManager
 + JETTY-1277 Fixed sendRedirect encoding of relative locations
 + JETTY-1322 idle sweeper checks for closed endp
 + JETTY-1377 extra logging for busy selector
 + JETTY-1378 new sys property for the latest jsp-impl to force the use of the
   JDTCompiler when running in OSGi.
 + JETTY-1414 applied to PropertyUserStore
 + JETTY-1415 Start/Stop Server and Client only once in test, code format
 + JETTY-1420 Set Host header for new request in RedirectListener
 + JETTY-1421 Implement RedirectListener.onException,onConnectionFailed
 + JETTY-1423 force connection to be closed returned
 + JETTY-1430 local JNDI contexts don't carry environment
 + JETTY-1434 Add a jsp that exercises jstl
 + JETTY-1439 space in directory installation path causes classloader problem

jetty-7.5.3.v20111011 - 11 October 2011
 + 348978 migrate jetty-http-spi
 + 358649 StdErrLog system properties for package/class logging LEVEL

jetty-7.5.2.v20111006 - 06 October 2011
 + 336443 check nonce count is increasing
 + 342161 ScannerTest fails intermittently on Mac OS X
 + 346419 testing HttpClient FDs
 + 353267 Request._parameters initialization bug
 + 353509 jetty-client unit tests are running too long
 + 353627 Basic Auth checks that Basic method has been send
 + 356144 Allow SelectorManager thread priority to be set
 + 356274 Start SSL socket factory in call to open()
 + 357178 websockets draft 14 support
 + 357188 Send content buffer directly
 + 357209 JSP tag listeners not called
 + 357216 Logging via Log4J does not expand braces in format strings
 + 357240 more half close refinements
 + 357338 remove debug
 + 357672 resolve issue with serializing pojos with mongodb session manager
   thanks to john simone for the discovery and fix
 + 357959 Include javadoc in distribution
 + 358027 NullPointerException in ResourceHandler with jetty-stylesheet.css
 + 358035 idle time only active if > 0
 + 358147 Add catch for UnknownHostException to fix leaky file descriptor in
   client
 + 358164 Dispatch from servlet to handler
 + 358263 add method for osgi users to register a driver as Class.forName does
   not work for them
 + 358649 StdErrLog system properties for package/class logging LEVEL
 + 358674 Still allows sslv3 for now
 + 358687 Updated jsp does not scan for system tlds Fixed pattern
 + 358784 JSP broken on Java 1.5
 + 358925 bit more javadoc on usage
 + 358959 File descriptor leak with UnresolvedAddressException
 + 359309 adjust previous test for servletPath to include pathInfo
 + 359673 updated websocket version handling
 + 359675 Principal != String, fix for issue in property file login manager
 + 360051 SocketConnectionTest.testServerClosedConnection is excluded
 + 360066 jsps referenced in web.xml <jsp-file> elements do not compile
 + JETTY-1130 Access Sessions from HashSessionIdManager
 + JETTY-1277 Fixed sendRedirect encoding of relative locations
 + JETTY-1322 idle sweeper checks for closed endp
 + JETTY-1377 extra logging for busy selector
 + JETTY-1378 new sys property for the latest jsp-impl to force the use of the
   JDTCompiler when running in OSGi.
 + JETTY-1414 applied to PropertyUserStore
 + JETTY-1415 Start/Stop Server and Client only once in test, code format
 + JETTY-1420 Set Host header for new request in RedirectListener
 + JETTY-1421 Implement RedirectListener.onException,onConnectionFailed
 + JETTY-1423 force connection to be closed returned
 + JETTY-1430 local JNDI contexts don't carry environment
 + JETTY-1434 Add a jsp that exercises jstl
 + JETTY-1439 space in directory installation path causes classloader problem

jetty-8.0.1.v20110908 - 08 September 2011
 + 350634 Added Resource.newResource(File)
 + 356190 fix monodb tests  for changed test api
 + 356428 removed timed waits from test
 + 356693 reduce visibility to webapp of websocket implementations
 + 356695 jetty server jars are provided for websockets
 + 356726 Instead of the sessionDestroyed called sessionCreated after
   invalidate session
 + 356751 Add null protection to ServletContextHandler.doStop
 + 356823 correctly decode close codes.  Send not utf-8 close code
 + 357058 Acceptor thread blocking

jetty-7.5.1.v20110908 - 08 September 2011
 + 350634 Added Resource.newResource(File)
 + 356190 fix monodb tests  for changed test api
 + 356428 removed timed waits from test
 + 356693 reduce visibility to webapp of websocket implementations
 + 356695 jetty server jars are provided for websockets
 + 356726 Instead of the sessionDestroyed called sessionCreated after
   invalidate session
 + 356751 Add null protection to ServletContextHandler.doStop
 + 356823 correctly decode close codes.  Send not utf-8 close code
 + 357058 Acceptor thread blocking

jetty-8.0.0.v20110901 - 01 September 2011
 + 352565 cookie httponly flag ignored
 + 353073 better warnings
 + 353285 ServletSecurity annotation ignored
 + 356421 Upgraded websocket to draft 13 support

jetty-7.5.0.v20110901 - 01 September 2011
 + 353073 better warnings
 + 356421 Upgraded websocket to draft 13 support

jetty-7.5.0.RC2 - 30 August 2011
 + 293739 Hide stacks in named log testing. Various other minor log cleanups in
   output.
 + 352188 TestClient correctly processes --host option in jetty-websocket
 + 352222 Moved JmxMonitor functionality from Codehaus
 + 353014 TimeoutExchangeTest run time reduced
 + 353073 deprecated non factory method for websocket clients
 + 353192 Better warning for classes of wrong type
 + 353623 Added new methods to HttpExchange
 + 353624 HttpURI accepts java.net.URI object in constructor
 + 354080 ServletContextHandler allows to replace any subordinate handler when
   restarted
 + 355478 set public to HashedSession, looks like honest mistake and not by
   design to be this way
 + 355854 remove automatic conversion in favor of issuing a warning for
   jetty-web.xml that can't be processed
 + 356128 Moved integration tests from jetty-monitor to test-integration module
 + 356137 Upgrade to jsp implementation version 2.1.3-b10
 + 356144 added SelectorManager.setSelectorPriorityDelta(int)
 + JETTY-1410 handle 1xx in similar fashion to 401s and 302s

jetty-7.5.0.RC1 - 19 August 2011
 + 276670 SLF4J loggers show correct location information
 + 335001 Eliminate expected exceptions from log when running in JBoss
 + 355103 Make allowCredentials default to true in CrossOriginFilter
 + 355162 Allow creating an empty resource collection
 + JETTY-1410 HTTP client handles CONTINUE 100 response correctly
 + JETTY-1414 HashLoginService doesn't refresh realm if specified config
   filename is not an absolute platform specific value

jetty-8.0.0.RC0 - 16 August 2011
 + 352565 cookie httponly flag ignored
 + 353285 ServletSecurity annotation ignored
 + Enable annotations by default
 + Merge from jetty-7.4.3

jetty-8.0.0.M3 - 27 May 2011
 + 324505 Implement API login
 + 335500 request.getParts() throws a NullPointerException
 + 343472 isUserInRole does not prevent subsequent login call
 + 346180 jsp-2.2 support
 + Updated to jetty-7.4.2.v20110526

jetty-7.5.0.RC0 - 15 August 2011
 + 298502 Handle 200 Connect responses with no content-length
 + 347484 / - > ${/} in some paths in grant codebases
 + 349005 add javadoc detailing the convenience hack of removing leading /'s
 + 351516 Refactored sessions to better support nosql session managers
 + 351576 Do not use deprecated method File.toURL()
 + 352046 Need try/catch around features set in XmlParser
 + 352133 Generally resolve java 1.5isms
 + 352176 xml parsing on startElement should be more flexible on using qName or
   localName
 + 352421 HttpURI paths beginning with '.'
 + 352684 Implemented spinning thread analyzer
 + 352786 GzipFilter fails to pass parameters to GzipResponseWrapper
 + 352999 ExpireTest running too long
 + 353073 WebSocketClient
 + 353095 maven-jetty-plugin: PermGen leak due to javax.el.BeanELResolver
 + 353165 addJars can follow symbolic link jar files
 + 353210 Bundle-Version in o.e.j.o.boot.logback fix
 + 353465 JAASLoginService ignores callbackHandlerClass
 + 353563 HttpDestinationQueueTest too slow
 + 353862 Improve performance of QuotedStringTokenizer.quote()
 + 354014 Content-Length is passed to wrapped response in GZipFilter
 + 354204 Charset encodings property file not used
 + 354397 RewriteRegexRule handles special characters in regex group
 + 354466 Typo in example config of jetty-plus.xml

jetty-7.4.5.v20110725 - 25 July 2011
 + 347484 / - > ${/} in some paths in grant codebases
 + 352133 resolve some 1.5isms
 + 352421 HttpURI paths beginning with '.'
 + 352786 GzipFilter fails to pass parameters to GzipResponseWrapper

jetty-7.4.4.v20110707 - 07 July 2011
 + 308851 Converted all jetty-client module tests to JUnit 4
 + 345268 JDBCSessionManager does not work with maxInactiveInterval = -1
 + 350397 SelectChannelConnector does not shutdown gracefully
 + 350634 Reverted FileResource constructor changes
 + 351039 Forward dispatch should retain locale
 + 351199 HttpServletResponse.encodeURL() wrongly encodes an url without path
   when cookies are disabled
 + JETTY-1153 Default charset/encoding of HTTP POST requests
 + JETTY-1380 Jetty Rewrite example does not work in Hightide

jetty-7.4.3.v20110701 - 01 July 2011
 + 295832 ProxyServlet more extensible and configurable
 + 302566 GZIP handler for embedded Jetty servers
 + 308851 Converted HttpExchangeTest and related tests to JUnit 4
 + 324704 JDBC Session Manager reloading session
 + 332200 Eliminate expected exceptions from log while using
   org.eclipse.jetty.jmx bundle
 + 347468 o.e.j.deploy.binding.GlobalWebappConfigBindingTest fails on Windows
   platform
 + 347617 Dynamically install/update/remove OSGi bundles discovered in the
   contexts folder
 + 347717 start.jar destroys dependent child of --exec
 + 347889 OSGi should follow directive visibility:=reexport for
   META-INF/web-fragments and resources
 + 347898 Close channel on JVM exceptions
 + 348652 jetty.sh starts two unix processes
 + 348935 Close A tag in directory listing
 + 349344 Passing empty query string to UrlEncoded#decodeTo(String, MultiMap
   String) does not yield an empty map
 + 349738 set buffer sizes for http client in proxy servlet
 + 349870 proxy servlet protect continuation against fast failing exchanges
 + 349896 SCEP supports zero idleTimeout
 + 349897 draft -09 websockets
 + 349997 MBeanContainer uses weak references
 + 350533 Add "Origin" to the list of allowed headers in CrossOriginFilter
 + 350634 Cleanup FileResource construction
 + 350642 Don't close SCEP during NIOBuffer manipulation
 + JETTY-1342 Recreate selector in change task
 + JETTY-1385 NPE in jetty client's
   HTttpExchange.setRequestContentSource(InputStream)
 + JETTY-1390 RewriteHandler handles encoded URIs

jetty-7.4.2.v20110526
 + 334443 Improve the ability to specify extra class paths using the Jetty
   Maven Plugin
 + 336220 tmp directory is not set if you reload a webapp with
   jetty-maven-plugin
 + 338364 Fixed expires header for set cookies
 + 345615 Enable SSL Session caching
 + 345729 binding for managing server and system classes globally
 + 345763 Source file is updated during the build
 + 345873 Update jetty-ssl.xml to new style
 + 345900 Handle IPv6 with default port
 + 346014 Fixed full HttpGenerator
 + 346124 ServletContext resources paths not resolved correctly when using UNC
   shares
 + 346179 o.e.j.util.ScannerTest fails on MacOS X platform
 + 346181 o.e.j.server.StressTest stalls on MacOS X platform
 + 346614 HttpConnection.handle() spins in case of SSL truncation attacks
 + 346764 OrderedGroupBinding deployment binding
 + 346998 AbstractLifeCycle.isRunning() returns false if state changes from
   STARTING to STARTED during call
 + 347137 Allow SSL renegotiations by default in HttpClient
 + 374174 Consistent mbean names
 + JETTY-1146 Encode jsessionid in sendRedirect
 + JETTY-1342 Recreate selector if wakeup throws JVM bug

jetty-7.4.1.v20110513
 + 288563 remove unsupported and deprecated --secure option
 + 332907 Add context property to ObjectName of JMX MBeans
 + 336056 Ability to override the computation of the ContextHandler to deploy
   the DefaultServlet on the HttpService
 + 340040 Support for a total timeout
 + 343083 Set nested dispatch type and connection
 + 343172 Check package implementor for version
 + 343277 add support for a context white list
 + 343352 make sure that jetty.osgi.boot is activated when a WAB is registered
 + 343482 refactored overlay deployer layout to use WAR layout
 + 343567 HttpClient does not limit the destination's exchange queue
 + 343680 Handle OSGi bundle jars not ending in ".war"
 + 343707 'REQUEST' is printed on console for each incoming HTTP request
 + 343923 flush timeouts applied to outer loop
 + 343936 Session idle calls unbind and remove listeners
 + 344059 Websockets draft-07
 + 344067 Add support for OSGi fragment bundles to add static resources to
   web-bundles
 + 344513 Attempting to set ConfigurationClasses in jetty-web.xml causes NPE
 + 344529 Ability to customize the error handling of the OSGi HttpService
 + 345047 Readded deprecated ScanningAppDeployer#setMonitoredDir
 + 345290 Weak references from SessionIdManager. HashSessionManager cleanup
 + 345543 Always close endpoint on SSLException
 + 345656 Disambiguate SslContextFactory#validateCerts property
 + 345679 Allow setting an initialized KeyStore as keystore/truststore of
   SslContextFactory
 + 345704 jetty-nested works with forwarded SSL in cloudfoundry
 + JETTY-954 WebAppContext eats any start exceptions instead of stopping the
   server load
 + JETTY-1314 Handle bad URI encodings
 + JETTY-1324 Tested not using CESU-8 instead of UTF-8
 + JETTY-1326 Invoker names not hashCode based
 + JETTY-1343 IllegalArgumentException for bad % encodings
 + JETTY-1347 Updated ServletHander javadoc

jetty-7.4.0.v20110414
 + 342504 Scanner Listener
 + 342700 refine websocket API for anticipated changes
 + JETTY-1362 Set root cause of UnavailableException
 + Various test harness cleanups to avoid random failures

jetty-7.4.0.RC0
 + 324110 Added test harnesses for merging of QueryStrings
 + 337685 Update websocket API in preparation for draft -07
 + 338627 HashSessionManager.getIdleSavePeriod returns milliseconds instead of
   seconds
 + 338807 Ignore content length in 1xx, 204, 304 responses
 + 338819 Externally control Deployment Manager application lifecycle
 + 339084 Fixed NPE with servlet 3.0 async listener
 + 339150 Validate client certificate when it is used for authentication
 + 339187 In the OSGi manifest of the jetty-all-server aggregate, mark
   javax.annotation as optional
 + 339543 Add configuration options for Certificate Revocation checking
 + 340265 Improve handling of io shutdown in SSL
 + 340621 Added SizedThreadPool interface
 + 340636 HashSessionManager lazy loads all sessions
 + 340838 Update ConnectHandler to perform half closes properly
 + 340878 Integrations should be able to load their own keystores
 + 340920 Dynamically assign RMI registry port for integration testing
 + 340949 Scanner delays file notifications until files are stable
 + 341006 Move inner enums out into separate file
 + 341105 Stack trace is printed for an ignored exception
 + 341145 WebAppContext MBean attribute serverClasses returns empty value
 + 341171 Locking in HttpDestination blocks all requests to the same address
 + 341206 Stop order is wrong in HandlerWrapper
 + 341255 org.eclipse.http usage in AJP/SessionId linkage
 + 341386 Remote close not detected by HttpClient
 + 341394 Remove 'Unavailable' JMX attributes of WebAppContext MBean
 + 341439 Blocking HttpClient does not use soTimeout for timeouts
 + 341561 Exception when adding o.e.j.s.DoSFilter as managed attribute
 + 341692 Fixed deadlock if stopped while starting
 + 341694 Disable AJP buffer resizing
 + 341726 JSONPojoConverter handles characters
 + 341736 Split jetty-nested out of war module
 + 341850 Protect QTP dump from bad stacks
 + 341992 Overlayed context deployer
 + JETTY-1245 Pooled Buffers implementation
 + JETTY-1354 Added jetty-nested
 + Added extra session removal test
 + Ensure generated fragment names are unique

jetty-8.0.0.M2 - 16 November 2010
 + 320073 Reconsile configuration mechanism
 + 321068 JSF2 fails to initialize
 + 324493 Registration init parameter handling null check, setInitParameters
   additive
 + 324505 Request.login method must throw ServletException if it cant login
 + 324872 allow disabling listener restriction from using *Registration
   interfaces
 + 327416 Change meaning of @HandlesTypes in line with latest interpretation by
   JSR315
 + 327489 Change meaning of @MultipartConfig to match servlet spec 3.0
   maintenance release 3.0a
 + 328008 Handle update to Servlet Spec 3 Section 8.2.3.h.ii
 + 330188 Reject web-fragment.xml with same <name> as another already loaded
   one
 + 330208 Support new wording on servlet-mapping and filter-mapping merging
   from servlet3.0a
 + 330292 request.getParts() returns only one part when the name is the same
 + Update to jetty-7.2.1.v20101111

jetty-7.3.1.v20110307 - 07 March 2011
 + 316382 Support a more strict SSL option with certificates
 + 333481 Handle UCS-4 codepoints in decode and encode
 + 335329 Moved blocking timeout handling to outside try catch
 + 336668 policy supports cert validation
 + 336691 Possible wrong length returned by ChannelEndPoint.flush() in case of
   RandomAccessFileBuffer
 + 336781 If xml parser is not validating, turn off external dtd resolution
 + 336793 Tee data filled and flushed from endpoint
 + 337258 Scanner start and end cycle notification
 + 337268 Allow specifying alias of a certificate to be used by SSL connector
 + 337270 Shared Timer for session management
 + 337271 Flush SSL endpoint when dispatch thread held forever
 + 337678 Readded optional async connection mode for HttpClient
 + 337685 Work in progress on draft 6 websockets
 + 337746 Fixed Session deIdle recursion
 + 337784 Improve HashSessionManager for session migrations
 + 337878 Extra tests of security constraints
 + 337896 HttpExchange.timeout does not override HttpClient.timeout
 + 337898 set client HttpConnection max idle time from exchange timeout
 + 338035 Default acceptors 0.25*CPUs and improved selector/acceptor thread
   names.
 + 338068 Leaking ConstraintMappings on redeploy
 + 338092 ProxyServlet leaks memory
 + 338607 Removed managed attributes when context is stopped
 + 338819 Externally control Deployment Manager application lifecycle
 + JETTY-1304 Allow quoted boundaries in Multipart filter
 + JETTY-1317 More elegent handling of bad URIs in requests
 + JETTY-1331 Allow alternate XML configuration processors (eg spring)
 + JETTY-1333 HttpClient _timeout and _soTimeout is messed up
 + JETTY-1335 HttpClient's SelectConnector clean-up
 + JETTY-1337 Workname cannot contain '.'
 + JETTY-1338 Trust default SecureRandom seed

jetty-7.3.0.v20110203 - 03 February 2011
 + 296978 standardizing various Testing Util Classes to jetty-test-helper
 + 319178 test failure fix in jetty-util on windows
 + 320457 add SPNEGO support
 + 324505 Implement API login
 + 328872 Multi Jetty xml files not loading if directory is referenced in
   jetty.conf
 + 329746 client option to set just truststore and use strict ssl context
 + 331803 Update XML configuration files to use proper arguments for startup
   command in examples
 + 332179 Fixed formatting of negative dates
 + 332432 Scanner.java now always scanning the canonical form of File
 + 332517 Improved DefaultServlet debug
 + 332703 Cleanup context scope JNDI at stop
 + 332796 Annotations inheritance does not work with jetty7
 + 332799 100% CPU on redeploy session invalidation
 + 332937 Added Destroyable Dumpable interfaces and reworked dependent
   lifecycles, specially of JNDI
 + 333247 fix api compat issue in ConstraintSecurityHandler
 + 333415 wired up HttpInput.available and added test harnesses
 + 333481 Handle UTF-32 codepoints in decode and encode
 + 333608 tlds defined in web.xml are not picked up
 + 333679 Refactored jetty-jmx. Moved mbeans to modules
 + 333717 HttpExchange able to return local address used
 + 333771 System properties are not available inside XML configuration file by
   using the 'property' tag
 + 333875 Monitor public constructor
 + 333892 Improved JVM bug detection
 + 334062 It should be possible to embed in the jetty.home.bundle the ssl
   keystore files
 + 334229 javax-security needs to import the package javax.security.cert in its
   OSGi manifest
 + 334311 fix buffer reuse issue in CachedExchange
 + 335329 Stop SSL spin during handshake and renogotiate
 + 335361 Fixed 'jetty.sh check' to show current PID when JETTY_PID env
   variable is set
 + 335641 Cleaned up dispatch handling to avoid key.interestOps==0 when
   undispatched
 + 335681 Improve ChannelEndPoint.close() to avoid spinning
 + 335836 Race when updating SelectChannelEndPoint._dispatched
 + JETTY-1259 NullPointerException in JDBCSessionIdManager when invalidating
   session (further update)

jetty-7.2.2.v20101205 - 05 December 2010
 + 328789 Clean up tmp files from test harnesses
 + 330188 Reject web-fragment.xml with same <name> as another already loaded
   one
 + 330208 Support new wording on servlet-mapping and filter-mapping merging
   from servlet3.0a
 + 330210 Improve performance of writing large bytes arrays
 + 330229 Jetty tries to parse META-INF/*.tld when jsp-api is not on classpath
   causing DTD entity resoluton to fail
 + 330265 start.jar --stop kills --exec subprocess
 + 330417 Atomic PUT in PutFilter
 + 330419 Reloading webapp duplicates StandardDescriptorProcessor
 + 330686 OSGi: Make org.eclipse.jetty.jsp-2.1 a fragment of
   org.apache.jasper.glassfish
 + 330732 Removed System.err debugging
 + 330764 Command line properties passed to start.jar --exec
 + 331230 Fixed low thread warnings when acceptors>threadpool
 + 331461 Fixed idle timeout for unflushed HTTP/1.0
 + 331567 IPAccessHandlerTest failed on MacOS fix
 + 331703 Fixed failing OSGI test TestJettyOSGiBootWithJsp.java on MacOSX
 + JETTY-1297 Improved matching of vhosts so that a vhost match has priority
 + JETTY-1307 Check that JarFileResource directories end with /
 + JETTY-1308 327109 (re)fixed AJP handling of empty packets

jetty-7.2.1.v20101111 - 11 November 2010
 + 324679 Fixed dedection of write before static content
 + 328008 Handle update to Servlet Spec 3 Section 8.2.3.h.ii
 + 328199 Ensure blocking connectors always close socket
 + 328205 Improved SelectManager stopping
 + 328306 Serialization of FormAuthentication
 + 328332 Response.getContentType works with setHeader
 + 328523 Fixed overloaded setters in AppProvider
 + 328778 Improved javadoc for secure session cookies
 + 328782 allow per connection max idle time to be set
 + 328885 web overrides do not override
 + 328988 Idle saving of session values
 + 329180 Spin check for Selector to stop
 + 329410 Enforce XmlConfiguration properties as Map<String,String>
 + 329602 only clear ServletContext attributes on doStop
 + 329642 Concurrent modification exception in Deployment Manager
 + 329643 Improved deployment of resource collections
 + JETTY-748 Prevent race close of socket by old acceptor threads
 + JETTY-1291 Extract query parameters even if POST content consumed
 + JETTY-1295 Contexts mixed up when hot-deploying on virtual hosts
 + JETTY-1297 Make ServletContext.getContext(String) virtual host aware

jetty-6.1.26 - 10 November 2010
 + JETTY-748 Prevent race close of socket by old acceptor threads
 + JETTY-1239 HTAccessHandler [allow from 127.0.0.1] does not work
 + JETTY-1291 Extract query parameters even if POST content consumed
 + JETTY-1293 Avoid usage of String.split
 + JETTY-1296 Always clear changes list in selectManager

jetty-6.1.26.RC0 - 20 October 2010
 + 325468 Clean work webapp dir before unpack
 + 327109 Fixed AJP handling of empty packets
 + 327562 Implement all X-Forwarded headers in ProxyServlet
 + JETTY-547 Improved usage of shutdownOutput before close
 + JETTY-912 add per exchange timeout
 + JETTY-1051 offer jetty.skip flag for maven plugin
 + JETTY-1096 exclude maven and plexus classes from jetty plugin
 + JETTY-1248 Infinite loop creating temp MultiPart files
 + JETTY-1264 Idle timer deadlock
 + JETTY-1271 Handle unavailable request
 + JETTY-1278 J2se6 SPI filter handling fix
 + JETTY-1283 Allow JSONPojoConvertorFactory to set fromJSON
 + JETTY-1287 rewrite handler thread safe issue resolved
 + JETTY-1288 info when atypical classloader set to WebAppContext
 + JETTY-1289 MRU cache for filter chains
 + JETTY-1292 close input streams after keystore.load()

jetty-7.2.0.v20101020 - 20 October 2010
 + 289540 added javadoc into distribution
 + 297154 add source distribution artifact
 + 323985 Xmlconfiguration pulls start.jar config properties
 + 324369 Improved handling of multiple versions of
   draft-ietf-hybi-thewebsocketprotocol
 + 326734 Configure Digest maxNonceAge with Security handler init param
 + 327109 Fixed AJP handling of empty packets
 + 327183 Allow better configurability of HttpClient for TLS/SSL
 + 327469 removed needless java6 dependencies
 + 327562 Implement all X-Forwarded headers in ProxyServlet
 + 327601 Multipart Filter handles quoted tokens
 + 327725 Nested ResourceCaches
 + 328199 Ensure blocking connectors always close socket
 + 328205 Improved SelectManager stopping
 + 328273 Added serializable to default user identity
 + JETTY-1288 Info statement when atypical classloader set on WebAppContext
 + JETTY-1289 LRU cache for filter chains

jetty-7.2.0.RC0 - 01 October 2010
 + 314087 Simplified SelectorManager
 + 319334 Concurrent, sharable ResourceCache
 + 319370 WebAppClassLoader.Context
 + 319444 Two nulls are appended to log statements from ContextHanler$Context
 + 320073 Reconsile configuration mechanism
 + 320112 Websocket in aggregate jars
 + 320264 Removed duplicate mime.property entries
 + 320457 Added rfc2045 support to B64Code
 + 321232 BasicAuthenticator ignores bad Authorization header
 + 321307 HashSessionManager calls passivation listeners
 + 321730 SelectChannelEndPoint prints to System.err
 + 321735 HttpClient onException called for buffer overflow
 + 322448 Added jetty-dir.css for directory listings
 + 322575 NPE in HotSwapHandler if old handler null
 + 322683 RewriteHandler thread safety
 + 323196 org.mortbay properties to org.eclipse
 + 323435 MovedContextHandler permanent redirection
 + 323464 IPv6 localhost with no Host header
 + 324110 Merge async dispatch parameters
 + 324158 Durable download or Orbit jars
 + 324260 Jetty-6 continuations handle complete calls
 + 324359 illegal actions on AsyncContext should not change its state
 + 324360 validate input on getResource since loop logic obscures subclass
   input validation.
 + 324369 Implement draft-ietf-hybi-thewebsocketprotocol-01
 + 324377 Allow dispatch of ServletRequest and ServletResponse
 + 324379 Change content type after getWriter
 + 324501 Fire RequestListener.requestDestroyed in last-to-first order
 + 324601 Check session expiry on access
 + 324679 Allow filter to write before static content
 + 324811 NPE in Server.dump
 + 324812 restore WebAppContext constructor used by geronimo integration
 + 325072 include to DefaultServlet of missing file throws
   FileNotFoundException
 + 325105 websocket ondisconnect fixed
 + 325128 websocket send during onConnect
 + 325468 Clean work webapp dir before unpack
 + 326612 Handle X-Forwarded-Proto header
 + JETTY-912 added per exchange timeout api
 + JETTY-1063 Plugin problems with spaces in classpath resource references
 + JETTY-1245 Do not use direct buffers with NIO SSL
 + JETTY-1249 Apply max idle time to all connectors
 + JETTY-1250 Parallel start of HandlerCollection
 + JETTY-1256 annotation and jta jars from Orbit
 + JETTY-1259 NullPointerException in JDBCSessionIdManager when invalidating
   session
 + JETTY-1261 errant listener usage in StandardDescriptorProcessor
 + JETTY-1263 JDBCSessionIdManager table creation fails on Oracle
 + JETTY-1265 Reason field option in client response
 + JETTY-1266 Destroy sessions before filters/servlets
 + JETTY-1268 Form Auth saves POST data
 + JETTY-1269 Improve log multithreadedness
 + JETTY-1270 Websocket closed endp protection
 + JETTY-1271 handled unavailable exception
 + JETTY-1279 Make jetty-plus.xml enable plus features for all webapps by
   default
 + JETTY-1281 Create new session after authentication
 + JETTY-1283 JSONPojoConvertorFactory can turn off fromJSON
 + Added ignore to Logger interface
 + Fix jetty-plus.xml for new configuration names
 + Improved debug dump

jetty-7.1.6.v20100715
 + 319519 Warn about duplicate configuration files
 + 319655 Reset HEAD status
 + JETTY-1247 synchronize recylcing of SSL NIO buffers
 + JETTY-1248 fix parsing of bad multiparts
 + JETTY-1249 Apply max idle time to all connectors
 + JETTY-1251 Replace then close selector for JVM bugs

jetty-8.0.0.M1 - 12 July 2010
 + 306350 Ensure jars excluded by ordering are not scanned for annotations
 + JETTY-1224 Change jetty-8 merge rules for fragment descriptors and
   annotations
 + Ensure <absolute-ordering> in web.xml overrides relative <ordering> in
   fragments
 + Ensure empty <absolute-ordering> implies exclusion of all fragments
 + Ensure servlet-api jar class inheritance hierarchy is scanned

jetty-7.1.5.v20100705
 + 288194 Add blacklist/whitelist to ProxyServlet and ProxyHandler
 + 296570 EOFException for HttpExchange when HttpClient.stop called
 + 311550 The WebAppProvider should allow setTempDirectory
 + 316449 Websocket disconnect fix
 + 316584 Exception on startup if temp path has spaces and extractWAR=false
 + 316597 Removed null check and fixed name in Resource#hrefEncodeURI
 + 316909 CNFE: org.xml.sax.SAXException on org.eclipse.jetty.osgi.boot start
   with jsp fragment
 + 316970 jetty.sh fails to find JETTY_HOME in standard directories
 + 316973 jetty.sh claims java installation is invalid
 + 316976 removed quotes of JAVA_OPTIONS in jetty.sh
 + 317007 Unable to run Jetty OSGi when
   -Dosgi.compatibility.bootdelegation=false
 + 317019 Date HTTP header not sent for HTTP/1.0 requests
 + 317231 Ability to configure jetty with a fragment bundle that contains
   etc/jetty.xml
 + 317759 Allow roles and constraints to be added after init
 + 317906 OPTIONS correctly handles TRACE
 + 318308 Correct quoting of unicode control characters
 + 318470 unboxing NPE protection in HttpConnection
 + 318551 Optional uncheck Printwriter
 + 319060 Support web-bundles that are not expanded (bundle is zipped)
 + JETTY-1237 Save local/remote address to be available after close
 + Update ecj to 3.6 Helios release drop

jetty-6.1.25 - 26 July 2010
 + 320264 Removed duplicate mime.property entries
 + JETTY-1212 Long content lengths
 + JETTY-1214 Avoid ISE when scavenging invalid session
 + JETTY-1223 DefaultServlet: NPE when setting relativeResourceBase and
   resourceBase is not set
 + JETTY-1226 javax.activation needs to be listed in the system classes
 + JETTY-1237 Remember local/remote details of endpoint
 + JETTY-1251 protected against closed selector
 + COMETD-112 if two threads create the same channel, then create events may
   occur after subscribe events
 + Jetty-6 is now in maintenance mode.

jetty-7.1.4.v20100610
 + 292326 Stop continuations if server is stopped
 + 292814 Make QoSFilter and DoSFilter JMX manageable
 + 293222 Improve request log to handle/show asynchronous latency
 + 294212 Can not customize session cookie path
 + 295715 AbstractSessionManager decoupled from Context
 + 298551 SslSocketConnector does not need keystore stream
 + 301608 Deregister shutdown hooks
 + 302350 org.eclipse.jetty.server.NCSARequestLog is missing JavaDoc
 + 303661 jetty.sh failes if JETTY_HOME is not writeable
 + 304100 Better document JMX setup in jetty-jmx.xml
 + 305300 AsyncContext.start dispatches runnable
 + 314299 Create test harness for JDBCLoginService
 + 314581 Implement the Sec-Websocket handshake
 + 315190 CrossOriginFilter avoid headers not understood by WebSocket
 + 315687 included init script fails to test for JETTY_HOME as empty
 + 315715 Improved Cookie version handling. Server.setMaxCookieVersion
 + 315744 Fixed STOP.PORT and STOP.KEY in start.jar
 + 315748 Removed --fromDaemon from start.jar (replaced with --daemon)
 + 315925 Improved context xml configuration handling
 + 315995 Incorrect package name in system classes list
 + 316119 Fixed idleTimeout for SocketEndPoint
 + 316254 Implement @DeclareRoles
 + 316334 Breaking change on org.eclipse.jetty.client.HttpExchange
 + 316399 Debug output in MultiPartFilter
 + 316413 Restarting webapp for packed war fails
 + 316557 OSGi HttpService failure due to undeployed context handlers
 + JETTY-547 Delay close after shutdown until request read
 + JETTY-1231 Support context request log handler

jetty-7.1.3.v20100526
 + 296567 HttpClient RedirectListener handles new HttpDestination
 + 297598 JDBCLoginService uses hardcoded credential class
 + 305898 Websocket handles query string in URI
 + 307457 Exchanges are left unhandled when connection is lost
 + 313205 Unable to run test-jdbc-sessions tests
 + 314009 jetty.xml configuration file on command line
 + 314177 JSTL support is broken
 + 314459 support maven3 for builds

jetty-7.1.2.v20100523
 + 308866 Update test suite to JUnit4 - Module jetty-util
 + 312948 Recycle SSL crypto buffers
 + 313196 randomly allocate ports for session test
 + 313278 Implement octet ranges in IPAccessHandler
 + 313336 secure websockets
 + 314009 updated README.txt
 + Update links to jetty website and wiki on test webapp

jetty-7.1.1.v20100517
 + 302344 Make the list of available contexts if root context is not configured
   optional
 + 304803 Remove TypeUtil Integer and Long caches
 + 306226 HttpClient should allow changing the keystore and truststore type
 + 308850 Update test suite to JUnit4 - Module jetty-annotations
 + 308853 Update test suite to JUnit4 - Module jetty-deploy
 + 308854 Update test suite to JUnit4 - Module jetty-http
 + 308855 Update test suite to JUnit4 - Module jetty-io
 + 308856 Update test suite to JUnit4 - Module jetty-jmx
 + 308857 Update test suite to JUnit4 - Module jetty-jndi
 + 308858 Update test suite to JUnit4 - Module jetty-plus
 + 308859 Update test suite to JUnit4 - Module jetty-policy
 + 308860 Update test suite to JUnit4 - Module jetty-rewrite
 + 308862 Update test suite to JUnit4 - Module jetty-server
 + 308863 Update test suite to JUnit4 - Module jetty-servlet
 + 308867 Update test suite to JUnit4 - Module jetty-webapp
 + 310918 Fixed write blocking for client HttpConnection
 + 312526 Protect shutdown thread initialization during shutdown

jetty-7.1.0 - 05 May 2010
 + 306353 fixed cross context dispatch to root context
 + 311154 Added deprecated StringBuffer API for backwards compatibility
 + 311554 Protect shutdown thread from Server#doStop
 + 312243 Optimized timeout handling

jetty-7.1.0.RC1 - 05 May 2010
 + 286889 Allow System and Server classes to be set on Server instance and when
   applied to all webapps
 + 291448 SessionManager has isCheckingRemoteSessionIdEncoding
 + 296650 JETTY-1198 reset idle timeout on request body chunks
 + 297104 HTTP CONNECT does not work correct with SSL destinations
 + 306782 Close connection when expected 100 continues is not sent
 + 308848 Update test suite to JUnit4 - Module jetty-ajp
 + 308861 Update test suite to JUnit4 - Module jetty-security
 + 308864 Update test suite to JUnit4 - Module jetty-servlets
 + 308865 Update test suite to JUnit4 - Module jetty-start
 + 308868 Update test suite to JUnit4 - Module jetty-websocket
 + 308869 Update test suite to JUnit4 - Module jetty-xml
 + 309153 Hide extracted WEB-INF/lib when running a non-extracted war
 + 309369 Added WebSocketLoadTest
 + 309686 Fixed response buffers usage
 + 310094 Improved start.jar options handling and configs
 + 310382 NPE protection when WAR is not a file
 + 310562 SslSocketConnector fails to start if excludeCipherSuites is set
 + 310634 Get the localport when opening a server socket
 + 310703 Update test suite to JUnit4 - Module tests/test-integration
 + 310918 Synchronize content exchange
 + 311154 Use Appendable in preference to StringBuilder/StringBuffer in APIs
 + 311362 Optional org.eclipse.jetty.util.log.stderr.SOURCE
 + JETTY-1030 Improve jetty.sh script
 + JETTY-1142 Replace Set-Cookies with same name

jetty-7.1.0.RC0 - 27 April 2010
 + 294563 Websocket client connection
 + 297104 Improve handling of CONNECT method
 + 306349 ProxyServlet does not work unless deployed at /
 + 307294 Add AbstractLifeCycle.AbstractLifeCycleListener implementation
 + 307847 Fixed combining mime type parameters
 + 307898 Handle large/async websocket messages
 + 308009 ObjectMBean incorrectly casts getTargetException() to Exception
 + 308420 convert jetty-plus.xml to use DeploymentManager
 + 308925 Protect the test webapp from remote access
 + 309466 Removed synchronization from StdErrLog
 + 309765 Added JSP module
 + 310051 _configurationClasses now defaults to null in WebAppContext
 + 310094 Improved start.jar usage and config files
 + 310431 Default ErrorHandler as server Bean
 + 310467 Allow SocketConnector to create generic Connection objects
 + 310603 Make Logger interface consistent
 + 310605 Make a clean room implementation of the JSP logger bridge
 + JETTY-903 Stop both caches
 + JETTY-1200 SSL NIO Endpoint wraps non NIO buffers
 + JETTY-1202 Use platform default algorithm for SecureRandom
 + JETTY-1212 handle long content lengths
 + JETTY-1214 avoid ISE when scavenging invalid session
 + Add AnnotationConfiguration to jetty-plus.xml
 + Add NPE protection to ContainerInitializerConfiguration
 + Fix jetty-plus.xml reference to addLifeCycle
 + Merged 7.0.2.v20100331
 + Temporarily remove jetty-osgi module to clarify jsp version compatibility

jetty-7.0.2.v20100331 - 31 March 2010
 + 297552 Don't call Continuation timeouts from acceptor tick
 + 298236 Additional unit tests for jetty-client
 + 306782 httpbis interpretation of 100 continues. Body never skipped
 + 306783 NPE in StdErrLog when Throwable is null
 + 306840 Suppress content-length in requests with no content
 + 306880 Support for UPGRADE in HttpClient
 + 306884 Suspend with timeout <=0 never expires
 + 307589 updated servlet 3.0 continuations for final API
 + Allow Configuration array to be set on Server instance for all web apps
 + Ensure webapps with no WEB-INF don't scan WEB-INF/lib
 + Take excess logging statements out of startup

jetty-6.1.24 - 21 April 2010
 + 308925 Protect the test webapp from remote access
 + JETTY-903 Stop both caches
 + JETTY-1198 reset idle timeout on request body chunks
 + JETTY-1200 SSL NIO Endpoint wraps non NIO buffers
 + JETTY-1211 SetUID loadlibrary name and debug
 + COMETD-100 ClientImpl logs "null" as clientId
 + COMETD-107 Reloading the application with reload extension does not fire
   /meta/connect handlers until long poll timeout expires
 + COMETD-99 ClientImpl logs exceptions in listeners with "debug" level
 + Upgraded to cometd 1.1.1 client

jetty-6.1.23 - 02 April 2010
 + 292800 ContextDeployer - recursive setting is undone by FilenameFilter
 + 296569 removeLifeCycleListener() has no effect
 + 300178 HttpClients opens too many connections that are immediately closed
 + 304658 Inconsistent Expires date format in Set-Cookie headers with maxAge=0
 + 304698 org.eclipse.jetty.http.HttpFields$DateGenerator.formatCookieDate()
   uses wrong (?) date format
 + 306331 Session manager is kept after call to doScope
 + 306840 suppress content-length in requests without content
 + JETTY-875 Allow setting of advice field in response to Handshake
 + JETTY-983 Range handling cleanup
 + JETTY-1133 Handle multiple URL ; parameters
 + JETTY-1134 BayeuxClient: Connect msg should be sent as array
 + JETTY-1149 transient should be volatile in AbstractLifeCycle
 + JETTY-1153 System property for UrlEncoded charset
 + JETTY-1155 HttpConnection.close notifies HttpExchange
 + JETTY-1156 SSL blocking close with JVM Bug busy key fix
 + JETTY-1157 Don't hold array passed in write(byte[])
 + JETTY-1158 NPE in StdErrLog when Throwable is null
 + JETTY-1161 An Extension that measures round-trip delay for cometd messages
 + JETTY-1162 Add support for async/sync message delivery to BayeuxClient
 + JETTY-1163 AJP13 forces 8859-1 encoding
 + JETTY-1168 Don't hold sessionIdManager lock when invalidating sessions
 + JETTY-1170 NPE on client when server-side extension returns null
 + JETTY-1174 Close rather than finish Gzipstreams to avoid JVM leak
 + JETTY-1175 NPE in TimesyncExtension
 + JETTY-1176 NPE in StatisticsExtension if client is null
 + JETTY-1177 Allow error handler to set cacheControl
 + JETTY-1178 Make continuation servlet to log the incoming JSON in case of
   parsing errors
 + JETTY-1180 Extension methods are wrongly called
 + JETTY-1182 COMETD-76 do not lock client while sending messages
 + JETTY-1183 AcknowledgedMessagesClientExtension does not handle correctly
   message resend when client long polls again
 + JETTY-1186 Better document JMX setup in jetty-jmx.xml
 + JETTY-1188 Null old jobs in QueuedThreadPool
 + JETTY-1191 Limit size of ChannelId cache
 + JETTY-1192 Fixed Digested POST and HttpExchange onRetry
 + JETTY-1193 Exception details are lost in AbstractCometdServlet.getMessages
 + JETTY-1195 Coalesce buffers in ChannelEndPoint.flush()
 + JETTY-1196 Enable TCP_NODELAY by default in client connectors
 + JETTY-1197 SetUID module test fails when using Java 1.6 to build
 + JETTY-1199 FindBugs cleanups
 + JETTY-1202 Use platfrom default algorithm for SecureRandom
 + JETTY-1205 Memory leak in browser-to-client mapping
 + JETTY-1207 NPE protection in FormAuthenticator
 + COMETD-28 Improved concurrency usage in Bayeux and channel handling
 + COMETD-46 reset ContentExchange content on resend
 + COMETD-58 Extension.rcv() return null causes NPE in
   AbstractBayeux.PublishHandler.publish
 + COMETD-59 AcknowledgeExtension does not handle null channel in Message
 + COMETD-62 Delay add listeners until after client construction
 + JSON parses NaN as null
 + Remove references to old content in HttpClient client tests for www.sun.com
 + Updated JSP to 2.1.v20091210

jetty-7.0.2.RC0
 + 290765 Reset input for HttpExchange retry
 + 292799 WebAppDeployer - start a started context?
 + 292800 ContextDeployer - recursive setting is undone by FilenameFilter
 + 294799 when configuring a webapp, don't look for WEB-INF/jetty6-web.xml
 + 296569 removeLifeCycleListener() has no effect
 + 296765 JMX Connector Server and ShutdownThread
 + 297421 Hide server/system classes from WebAppClassLoader.getResources
 + 297783 Handle HEAD reponses in HttpClient
 + 298144 Unit test for jetty-client connecting to a server that uses Basic
   Auth
 + 298145 Reorganized test harness to separate the HTTP PUT and HTTP GET test
   URLs
 + 298234 Unit test for jetty-client handling different HTTP error codes
 + 298667 DeploymentManager uses ContextProvider and WebAppProvider
 + 299455 Enum support in JSONPojoConvertor
 + 300178 HttpClients opens too many connections that are immediately closed
 + 300733 Jars from lib/ext are not visible for my web application
 + 300933 AbstractConnector uses concurrent objects for stats
 + 301089 Improve statistics available in StatisticsHandler and
   AbstractConnector
 + 302018 Improve statistics available in AbstractSessionHandler
 + 302198 Rename HttpClient authorization classes to Authentication
 + 302244 invalid configuration boolean conversion in FormAuthenticator
 + 302246 redirect loop using form authenticator
 + 302556 CrossOriginFilter does not work correctly when
   Access-Control-Request-Headers header is not present
 + 302669 WebInfConfiguration.unpack() unpacks WEB-INF/* from a
   ResourceCollection, breaking JSP reloading with ResourceCollections
 + 303526 Added include cyphers
 + 304307 Handle ;jsessionid in FROM Auth
 + 304532 Skip some tests on IBM JVMs until resolved
 + 304658 Inconsistent Expires date format in Set-Cookie headers with maxAge=0
 + 304698 org.eclipse.jetty.http.HttpFields$DateGenerator.formatCookieDate()
   uses wrong (?) date format
 + 304781 Reset HttpExchange timeout on slow request content
 + 304801 SSL connections FULL fix
 + 305997 Coalesce buffers in ChannelEndPoint.flush()
 + 306028 Enable TCP_NODELAY by default in client connectors
 + 306330 Flush filter chain cache after Invoker servlet
 + 306331 Session manager is kept after call to doScope
 + JETTY-776 Make new session-tests module to concentrate all reusable session
   clustering test code
 + JETTY-910 Allow request listeners to access session
 + JETTY-983 Range handling cleanup
 + JETTY-1133 Handle multiple URL ; parameters
 + JETTY-1151 JETTY-1098 allow UTF-8 with 0 carry bits
 + JETTY-1153 System property for UrlEncoded charset
 + JETTY-1155 HttpConnection.close notifies HttpExchange
 + JETTY-1156 SSL blocking close with JVM Bug busy key fix
 + JETTY-1157 Don't hold array passed in write(byte[])
 + JETTY-1163 AJP13 forces 8859-1 encoding
 + JETTY-1174 Close rather than finish Gzipstreams to avoid JVM leak
 + JETTY-1177 Allow error handler to set cacheControl
 + JETTY-1179 Persistant session tables created on MySQL use wrong datatype
 + JETTY-1184 shrink thread pool even with frequent small jobs
 + JETTY-1192 Fixed Digested POST
 + JETTY-1199 FindBugs cleanups
 + Added IPAccessHandler
 + COMETD-46 reset ContentExchange response content on resend
 + JSON parses NaN as null
 + Updated Servlet3Continuation to final 3.0.20100224

jetty-8.0.0.M0 - 28 February 2010
 + Merged 7.0.1.v20091116
 + Updated servlet 3.0 spec 20100224
 + Updated to cometd 1.0.1

jetty-7.0.1.v20091125 - 25 November 2009
 + 274251 DefaultServlet supports exact match mode
 + 288401 HttpExchange.cancel() Method Unimplemented
 + 289027 deobfuscate HttpClient SSL passwords
 + 289265 Test harness for async input
 + 289959 Improved ContextDeployer configuration
 + 289960 start.jar assumes command line args are configs
 + 291019 Fix default DEBUG option; "-D.DEBUG=true" now works
 + 291340 Race condition in onException() notifications
 + 291543 make bin/*.sh scripts executable in distribution
 + 291589 Update jetty-rewrite demo
 + 292546 Proactively enforce HttpClient idle timeout
 + 292642 Fix errors in embedded Jetty examples
 + 292825 Continuations ISE rather than ignore bad transitions
 + 293222 Improved StatisticsHandler for async
 + 293506 Unable to use jconsole with Jetty when running with security manager
 + 293557 Add "jad" mime mapping
 + 294154 Patched jetty-osgi
 + 294224 HttpClient timeout setting has no effect when connecting to host
 + 294345 Support for HTTP/301 + HTTP/302 response codes
 + 294563 Initial websocket implementation
 + 295421 Cannot reset() a newly created HttpExchange: IllegalStateException 0
   => 0
 + 295562 CrossOriginFilter does not work with default values in Chrome and
   Safari
 + JETTY-937 More JVM bug work arounds. Insert pause if all else fails
 + JETTY-983 Send content-length with multipart ranges
 + JETTY-1114 unsynchronised WebAppClassloader.getResource(String)
 + JETTY-1121 Merge Multipart query parameters
 + JETTY-1122 Handle multi-byte utf that causes buffer overflow
 + JETTY-1125 TransparentProxy incorrectly configured for test webapp
 + JETTY-1129 Filter control characters out of StdErrLog
 + JETTY-1135 Handle connection closed before accepted during JVM bug work
   around
 + JETTY-1144 fixed multi-byte character overflow
 + JETTY-1148 Reset partially read request reader
 + COMETD-34 Support Baeyux MBean
 + CQ-3581 jetty OSGi contribution
 + CVE-2009-3555 Prevent SSL renegotiate for SSL vulnerability
 + Fixed client abort asocciation
 + Fixed XSS issue in CookieDump demo servlet.
 + Improved start.jar usage text for properties
 + Moved centralized logging and verifier back to sandbox
 + Promoted Jetty Centralized Logging from Sandbox
 + Promoted Jetty WebApp Verifier from Sandbox
 + Refactored continuation test harnessess

jetty-7.0.0.v20091005 - 05 October 2009
 + 291340 Race condition in onException() notifications

jetty-6.1.21 - 22 September 2009
 + 282543 HttpClient SSL buffer size fix
 + 288055 fix jetty-client for failed listener state machine
 + 288153 reset exchange when resending
 + 288182 PUT request fails during retry
 + JETTY-719 Document state machine of jetty http client
 + JETTY-933 State == HEADER in client
 + JETTY-936 Improved servlet matching and optimized
 + JETTY-1038 ChannelId.isParentOf returns the wrong result
 + JETTY-1061 Catch exceptions from cometd listeners
 + JETTY-1072 maven plugin handles context path not as documented
 + JETTY-1080 modified previous fix for windows
 + JETTY-1084 HEAD command not setting content-type in response under certain
   circumstances
 + JETTY-1090 resolve inifinte loop condition for webdav listener
 + JETTY-1092 MultiPartFilter can be pushed into infinite loop
 + JETTY-1093 Request.toString throws exception when size exceeds 4k
 + JETTY-1098 Default form encoding is UTF8
 + JETTY-1099 Improve cookie handling in BayeuxClient
 + JETTY-1100 extend setuid feature to allow setting max open file descriptors
 + JETTY-1102 Wrong usage of deliver() in private chat messages
 + JETTY-1108 SSL EOF detection
 + JETTY-1109 Improper handling of cookies in Terracotta tests
 + JETTY-1112 Response fails if header exceeds buffer size
 + JETTY-1113 IllegalStateException when adding servlet filters
   programmatically
 + JETTY-1114 Unsynchronize webapp classloader getResource
 + Fix DefaultServletTest for windows
 + Include tmp directory sweeper in build
 + Streamline jetty-jboss build, update sar to QueuedThreadPool
 + Update Jetty implementation of com.sun.net.httpserver.*

jetty-7.0.0.RC6 - 21 September 2009
 + 280723 Add non blocking statistics handler
 + 282543 HttpClient SSL buffer size fix
 + 283357 org.eclipse.jetty.server.HttpConnectionTest exceptions
 + 288055 jetty-client fails to resolve failed resolution attempts correctly
 + 288153 jetty-client resend doesn't reset exchange
 + 288182 PUT request fails during retry
 + 288466 LocalConnector is not thread safe
 + 288514 AbstractConnector does not handle InterruptedExceptions on shutdown
 + 288772 Failure to connect does not set status to EXCEPTED
 + 289146 formalize reload policy functionality
 + 289156 jetty-client: no longer throw runtime exception for bad authn details
 + 289221 HttpExchange does not timeout when using blocking connector
 + 289285 org.eclipse.jetty.continuation 7.0.0.RC5 imports the
   org.mortbay.util.ajax package
 + 289686 HttpExchange.setStatus() has too coarse synchronization
 + 289958 StatisticsServlet incorrectly adds StatisticsHandler
 + 289960 start.jar assumes command line args are configs
 + 290081 Eager consume LF after CR
 + 290761 HttpExchange isDone handles intercepted events
 + JETTY-719 Document state machine of jetty http client
 + JETTY-780 CNFE during startup of webapp with spring-context >= 2.5.1
 + JETTY-936 274251 Improved servlet matching and optimized'
 + JETTY-1080 modify previous fix to work on windows
 + JETTY-1084 HEAD command not setting content-type in response under certain
   circumstances
 + JETTY-1086 Use UncheckedPrintWriter & cleaned up HttpStatus.Code usage
 + JETTY-1090 resolve potential infinite loop with webdav listener
 + JETTY-1092 MultiPartFilter can be pushed into infinite loop
 + JETTY-1093 Request.toString throws exception when size exceeds 4k
 + JETTY-1098 Default form encoding is UTF8
 + JETTY-1101 Updated servlet3 continuation constructor
 + JETTY-1105 Custom error pages aren't working
 + JETTY-1108 SSL EOF detection
 + JETTY-1112 Response fails if header exceeds buffer size
 + JETTY-1113 IllegalStateException when adding servlet filters
   programmatically
 + Copy VERSION.txt to distro
 + Fixed XSS issue in CookieDump demo servlet.
 + Remove printlns from jetty-plus
 + Tweak DefaultServletTest under windows

jetty-6.1.20 - 27 August 2009
 + 283513 Check endp.isOpen when blocking read
 + 283818 fixed merge of forward parameters
 + 285006 Fixed NPE in AbstractConnector during shutdown
 + 286535 ContentExchange status code
 + 286911 Clean out cache when recycling HTTP fields
 + JETTY-838 Don't log and throw
 + JETTY-874 Better error on full header
 + JETTY-960 Support ldaps
 + JETTY-1046 maven-jetty-jspc-plugin keepSources takes affect only in
   packageRoot
 + JETTY-1057 XSS error page
 + JETTY-1065 Add RedirectRegexRule to provide match/replace/group redirect
   support
 + JETTY-1066 Send 400 error for request URI parse exceptions
 + JETTY-1068 Avoid busy flush of async SSL
 + JETTY-1069 Adjust Bayeux Java client backoff algorithm
 + JETTY-1070 Java Bayeux Client not sending /meta/disconnect on stop
 + JETTY-1074 JMX thread manipulation
 + JETTY-1077 HashSSORealm shares Principals between UserRealms
 + JETTY-1078 Automatic JSON Pojo Conversion
 + JETTY-1079 ResourceCollection.toString() can throw IllegalStateException
 + JETTY-1080 Ignore files that would be extracted outside the destination
   directory when unpacking WARs
 + JETTY-1081 Handle null content type in GzipFilter
 + JETTY-1084 Disable GzipFilter for HEAD requests
 + JETTY-1085 Allow url sessionID if cookie invalid
 + JETTY-1086 Added UncheckedPrintWriter to avoid ignored EOFs
 + JETTY-1087 Chunked SSL non blocking input
 + JETTY-1098 Upgrade jsp to SJSAS-9_1_1-B60F-07_Jan_2009
 + Added DebugHandler
 + Added getSubscriptions to cometd client
 + Clarified cometd interval timeout and allow per client intervals
 + COMETD-7 max latency config for lazy messages
 + Made unSubscribeAll public on cometd client
 + Removed clearing of queue in unSubscribeAll for cometd client
 + Update Main.main method to call setWar
 + Update test-jndi and test-annotation examples for atomikos 3.5.5

jetty-7.0.0.RC5 - 27 August 2009
 + 286911 Clean out cache when recycling HTTP fields
 + 287496 Use start.ini always and added --exec
 + 287632 FilterContinuations for blocking jetty6
 + JETTY-838 Don't log and throw
 + JETTY-874 Better header full warnings
 + JETTY-960 Support for ldaps
 + JETTY-1081 Handle null content type in GzipFilter
 + JETTY-1084 Disable GzipFilter for HEAD requests
 + JETTY-1085 Allow url sessionID if cookie invalid
 + JETTY-1086 Added UncheckedPrintWriter to avoid ignored EOFs
 + JETTY-1087 Chunked SSL non blocking input

jetty-6.1.19 - 01 July 2009
 + JETTY-799 shell script for jetty on cygwin
 + JETTY-863 Non blocking stats handler
 + JETTY-937 Further Improvements for sun JVM selector bugs
 + JETTY-970 BayeuxLoadGenerator latency handling
 + JETTY-1011 Grizzly uses queued thread pool
 + JETTY-1028 jetty:run plugin should check for the web.xml from the overlays
   if not found in src/main/webapp/WEB-INF/
 + JETTY-1029 Handle quoted cookie paths
 + JETTY-1031 Handle large pipeline
 + JETTY-1033 jetty-plus compiled with jdk1.5
 + JETTY-1034 Cookie parsing
 + JETTY-1037 reimplemented channel doRemove
 + JETTY-1040 jetty.client.HttpConnection does not handle non IOExceptions
 + JETTY-1042 Avoid cookie reuse on shared connection
 + JETTY-1044 add commons-daemon support as contrib/start-daemon module
 + JETTY-1045 Handle the case where request.PathInfo() should be "/*"
 + JETTY-1046 maven-jetty-jspc-plugin keepSources takes affect only in
   packageRoot
 + JETTY-1047 Cometd client can grow cookie headers
 + JETTY-1048 Default servlet can handle partially filtered large static
   content
 + JETTY-1049 Improved transparent proxy usability
 + JETTY-1054 Avoid double deploys
 + JETTY-1055 Cookie quoting
 + JETTY-1057 Error page stack trace XSS
 + JETTY-1058 Handle trailing / with aliases on
 + JETTY-1062 Don't filter cometd message without data

jetty-7.0.0.RC4 - 18 August 2009
 + 279820 Fixed HotSwapHandler
 + 285891 SessionAuthentication is serializable
 + 286185 Implement ability for JSON implementation to automatically register
   convertors
 + 286535 ContentExchange status code
 + JETTY-1057 XSS error page
 + JETTY-1079 ResourceCollection.toString
 + JETTY-1080 Ignore files that would be extracted outside the destination
   directory when unpacking WARs
 + Added discoverable start options

jetty-7.0.0.RC3 - 07 August 2009
 + 277403 remove system properties
 + 282447 concurrent destinations in HttpClient
 + 283172 fix Windows build, broken on directory creation with the
   DefaultServlet
 + 283375 additional error-checking on SSL connector passwords to prevent NPE
 + 283513 Check endp.isOpen when blocking read
 + 285697 extract parameters if dispatch has query
 + JETTY-1074 JMX thread manipulation
 + Improved deferred authentication handling

jetty-7.0.0.RC2 - 29 June 2009
 + 283375 improved extensibility of SSL connectors
 + 283818 fixed merge of forward parameters
 + 283844 Webapp / TLD errors are not clear
 + 284475 update jetty.sh for new OPTIONS syntax
 + 284510 Enhance jetty-start for diagnosis and unit testing
 + 284981 Implement a cross-origin filter
 + 285006 fix AbstractConnector NPE during shutdown
 + Added DebugHandler
 + Added JavaUtilLog for Jetty logging to java.util.logging framework
 + backport jetty-8 annotation parsing to jetty-7
 + Disassociate method on IdentityService
 + Improved handling of overlays and resourceCollections

jetty-7.0.0.RC1 - 15 June 2009
 + 283344 Startup on windows is broken
 + JETTY-1066 283357 400 response for bad URIs
 + JETTY-1068 Avoid busy flush of async SSL

jetty-7.0.0.RC0 - 08 June 2009
 + 271535 Adding integration tests, and enabling RFC2616 tests
 + 280843 Buffer pool uses isHeader
 + 281287 Handle date headers before 1 Jan 1970
 + 282807 Better handling of 100 continues if response committed
 + JETTY-967 create standalone build for PKCS12Import at codehaus
 + JETTY-1056 update jetty-ant module for Jetty 7 at codehaus trunk
 + JETTY-1058 Handle trailing / with aliases

jetty-7.0.0.M4 - 01 June 2009
 + 281059 NPE in QTP with debug on
 + JETTY-799 shell script for jetty on cygwin
 + JETTY-1031 Handle large pipeline
 + JETTY-1034 Cookie parsing
 + JETTY-1042 Prevent cookie leak between shared connection
 + JETTY-1048 Fix for large partially filtered static content
 + JETTY-1049 Improved transparent proxy usability
 + JETTY-1054 Avoid double deploys
 + JETTY-1055 Cookie quoting
 + JETTY-1057 Error page stack trace XSS

jetty-7.0.0.M3 - 20 June 2009
 + 274251 Allow dispatch to welcome files that are servlets (configurable)
 + 276545 Quoted cookie paths
 + 277403 Cleanup system property usage
 + 277798 Denial of Service Filter
 + 279725 Support 100 and 102 expectations
 + 280707 client.HttpConnection does not catch and handle non-IOExceptions
 + 281470 Handle the case where request.PathInfo() should be "/*"
 + Added ContinuationThrowable
 + added WebAppContext.setConfigurationDiscovered for servlet 3.0 features
 + fixed race with expired async listeners
 + Numerous cleanups from static code analysis
 + Portable continuations for jetty6 and servlet3
 + Refactored AbstractBuffers to HttpBuffers for performance
 + refactored configuration mechanism
 + Refactored continuations to only support response wrapping

jetty-7.0.0.M2 - 18 May 2009
 + 273767 Update to use geronimo annotations spec 1.1.1
 + 275396 Added ScopedHandler to set servlet scope before security handler
 + JETTY-937 Work around Sun JVM bugs
 + JETTY-941 Linux chkconfig hint
 + JETTY-959 CGI servlet doesn't kill the CGI in case the client disconnects
 + JETTY-980 Fixed ResourceHandler ? handling, and bad URI creation in listings
 + JETTY-996 Make start-stop-daemon optional
 + JETTY-1003 java.lang.IllegalArgumentException: timeout can't be negative
 + JETTY-1004 CERT VU#402580 Canonical path handling includes ? in path segment
 + JETTY-1013 MySql Error with JDBCUserRealm
 + JETTY-1014 Enable start-stop-daemon by default on jetty.sh
   (START_STOP_DAEMON=1)
 + JETTY-1015 Reduce BayeuxClient and HttpClient lock contention
 + JETTY-1020 ZipException in org.mortbay.jetty.webapp.TagLibConfiguration
   prevents all contexts from being loaded

jetty-6.1.18 - 16 May 2009
 + JETTY-937 Improved work around sun JVM selector bugs
 + JETTY-1004 CERT VU#402580 Canonical path handling includes ? in path segment
 + JETTY-1008 ContinuationBayeux destroy is called
 + JETTY-1013 MySql Error with JDBCUserRealm
 + JETTY-1014 Enable start-stop-daemon by default on jetty.sh
   (START_STOP_DAEMON=1)
 + JETTY-1015 Reduce BayeuxClient and HttpClient lock contention
 + JETTY-1017 HttpDestination has too coarse locking
 + JETTY-1018 Denial of Service Filter
 + JETTY-1020 ZipException in org.mortbay.jetty.webapp.TagLibConfiguration
   prevents all contexts from being loaded
 + JETTY-1022 Removed several 1.5isms

jetty-5.1.15 - 18 May 2009
 + JETTY-418 synchronized load class
 + JETTY-1004 CERT VU402580 Canonical path handling includes ? in path segment
 + Fixes for CERT438616-CERT237888-CERT21284

jetty-6.1.17 - 30 April 2009
 + JETTY-936 Make optional dispatching to welcome files as servlets
 + JETTY-937 Work around sun JVM selector bugs
 + JETTY-941 Linux chkconfig hint
 + JETTY-957 Reduce hardcoded versions
 + JETTY-980 Security / Directory Listing XSS present
 + JETTY-982 Make test-jaas-webapp run with jetty:run
 + JETTY-983 Default Servlet sets accept-ranges for cached/gzipped content
 + JETTY-985 Allow listeners to implement both interfaces
 + JETTY-988 X-Forwarded-Host has precedence over X-Forwarded-Server
 + JETTY-989 GzipFilter handles addHeader
 + JETTY-990 Async HttpClient connect
 + JETTY-992 URIUtil.encodePath encodes markup characters
 + JETTY-996 Make start-stop-daemon optional
 + JETTY-997 Remove jpackage-utils dependency on rpm install
 + JETTY-1000 Avoided needless 1.5 dependency
 + JETTY-1002 cometd-api to 1.0.beta8
 + JETTY-1003 java.lang.IllegalArgumentException: timeout can't be negative
 + JETTY-1004 CERT VU#402580 Canonical path handling includes ? in path segment
 + JETTY-1006 Resume meta connect on all XD messages

jetty-7.0.0.M1 - 22 April 2009
 + 271258 FORM Authentication dispatch handling avoids caching
 + 271536 Add support to IO for quietly closing Readers / Writers
 + 273011 JETTY-980 JETTY-992 Security / Directory Listing XSS present
 + 273101 Fix DefaultServletTest XSS test case
 + 273153 Test for Nested references in DispatchServlet
 + JETTY-695 Handler dump
 + JETTY-983 DefaultServlet generates accept-ranges for cached/gzip content
 + Initial support for LoginService.logout
 + Removed HTTPConnection specifics from connection dispatching
 + Reworked authentication for deferred authentication
 + Reworked JMX for new layout

jetty-6.1.16 - 01 April 2009
 + JETTY-702 Create "jetty-tasks.xml" for the Ant plugin
 + JETTY-899 Standardize location for configuration files which go into etc
 + JETTY-936 Allow dispatch to welcome files that are servlets
 + JETTY-944 Lazy messages don't prevent long polls waiting
 + JETTY-946 Redeploys with maven jetty plugin of webapps with overlays don't
   work
 + JETTY-947 Exception stops terracotta session scavenger
 + JETTY-948 ConcurrentModificationException in TerracottaSessionManager
   scavenger
 + JETTY-949 Move cometd source to cometd.org project
 + JETTY-953 SSL keystore file input stream is not being closed directly
 + JETTY-956 SslSelectChannelConnector - password should be the default value
   of keyPassword if not specified
 + JETTY-959 CGI servlet doesn't kill the CGI in case the client disconnects
 + JETTY-964 Typo in Jetty 6.1.15 Manifest - Bundle-RequiredExcutionEnvironment
 + JETTY-972 Move cometd code back from cometd.org project (temporarily)
 + JETTY-973 Deliver same message to a collection of cometd Clients

jetty-7.0.0.M0 - 27 March 2009
 + JETTY-496 Support inetd/xinetd through use of System.inheritedChannel()
 + JETTY-540 Merged 3.0 Public Review changes
 + JETTY-567 Delay in initial TLS Handshake With FireFox 3 beta5 and
   SslSelectChannelConnector
 + JETTY-600 Automated tests of WADI integration + upgrade to WADI 2.0
 + JETTY-691 System.getProperty() calls ... wrap them in doPrivileged
 + JETTY-713 Expose additional AbstractConnector methods via MBean
 + JETTY-731 Completed DeliverListener for cometd
 + JETTY-748 RandomAccessFileBuffer for hadoop optimization
 + JETTY-749 Improved ArrayQueue
 + JETTY-765 ensure stop mojo works for all execution phases
 + JETTY-774 Improved caching of mime types with charsets
 + JETTY-775 AbstractSessionTest remove timing related test
 + JETTY-778 handle granular windows timer in lifecycle test
 + JETTY-779 Fixed line feed in request log
 + JETTY-781 Add "mvn jetty:deploy-war" for deploying a pre-assembled war
 + JETTY-782 Implement interval advice for BayeuxClient
 + JETTY-783 Update jetty self-signed certificate
 + JETTY-784 TerracottaSessionManager leaks sessions scavenged in other nodes
 + JETTY-786 Allow DataSourceUserRealm to create tables
 + JETTY-787 Handle MSIE7 mixed encoding
 + JETTY-788 Fix jotm for scoped jndi naming
 + JETTY-790 WaitingContinuations can change mutex if not pending
 + JETTY-792 TerracottaSessionManager does not unlock new session with
   requested id
 + JETTY-793 Fixed DataCache millisecond rounding
 + JETTY-794 WADI integration tests fail intermittently
 + JETTY-795 NullPointerException in SocketConnector.java
 + JETTY-801 Bring back 2 arg EnvEntry constructor
 + JETTY-802 Modify the default error pages to make association with Jetty
   clearer
 + JETTY-804 HttpClient timeout does not always work
 + JETTY-805 Fix jetty-jaas.xml for new UserRealm package
 + JETTY-806 Timeout related Deadlocks in HTTP Client
 + JETTY-807 HttpTester to handle charsets
 + JETTY-808 cometd client demo run.sh
 + JETTY-809 Need a way to customize WEB-INF/lib file extensions that are added
   to the classpath
 + JETTY-811 Allow configuration of system properties for the maven plugin
   using a file
 + JETTY-813 Simplify NCSARequestLog.java
 + JETTY-814 Add org.eclipse.jetty.client.Address.toString()
 + JETTY-816 Implement reconnect on java bayeux client
 + JETTY-817 Aborted SSL connections may cause jetty to hang with full cpu
 + JETTY-818 Support javax.servlet.request.ssl_session_id
 + JETTY-821 Allow lazy loading of persistent sessions
 + JETTY-822 Commit when autocommit=true causes error with mysql
 + JETTY-823 Extend start.config profiles
 + JETTY-824 Access to inbound byte statistics
 + JETTY-825 URL decoding of spaces (+) fails for encoding not utf8
 + JETTY-830 Add ability to reserve connections on http client
 + JETTY-831 Add ability to stop java bayeux client
 + JETTY-832 More UrlDecoded handling in relation to JETTY-825
 + JETTY-834 Configure DTD does not allow <Map> children
 + JETTY-837 Response headers set via filter are ignored for static resources
 + JETTY-840 add default mime types to *.htc and *.pps
 + JETTY-841 Duplicate messages when sending private message to yourself with
   cometd chat demo
 + JETTY-842 NPE in jetty client when no path component
 + JETTY-843 META-INF/MANIFEST.MF is not present in unpacked webapp
 + JETTY-844 Replace reflection with direct invocation in Slf4jLog
 + JETTY-848 Temporary folder not fully cleanup after stop (via Sweeper)
 + JETTY-854 JNDI scope does not work with applications in a .war
 + JETTY-859 MultiPartFilter ignores the query string parameters
 + JETTY-861 switched buffer pools to ThreadLocal implementation
 + JETTY-862 EncodedHttpURI ignores given encoding in constructor
 + JETTY-866 jetty-client test case fix
 + JETTY-869 NCSARequestLog locale config
 + JETTY-870 NullPointerException in Response when performing redirect to wrong
   relative URL
 + JETTY-871 jetty-client expires() NPE race condition fixed
 + JETTY-876 Added new BlockingArrayQueue and new QueuedThreadPool
 + JETTY-890 merge jaspi branch to trunk
 + JETTY-894 Add android .apk to mime types
 + JETTY-897 Remove swing dependency in GzipFilter
 + JETTY-898 Allow jetty debs to start with custom java args provided by users
 + JETTY-899 Standardize location and build process for configuration files
   which go into etc
 + JETTY-909 Update useragents cache
 + JETTY-917 Change for JETTY-811 breaks systemProperties config parameter in
   maven-jetty-plugin
 + JETTY-922 Fixed NPE on getRemoteHost when socket closed
 + JETTY-923 Client supports attributes
 + JETTY-926 default location for generatedClasses of jspc plugin is incorrect
 + JETTY-938 Deadlock in the TerracottaSessionManager
 + JETTY-939 NPE in AbstractConfiguration.callPreDestroyCallbacks
 + JETTY-946 Redeploys with maven jetty plugin of webapps with overlays don't
   work
 + JETTY-950 Fix double-printing of request URI in request log
 + JETTY-953 SSL keystore file input stream is not being closed directly
 + JETTY-956 SslSelectChannelConnector - password should be the default value
   of keyPassword if not specified
 + moved to org.eclipse packages
 + simplified HandlerContainer API

jetty-6.1.15 - 04 March 2009
 + JETTY-923 BayeuxClient uses message pools to reduce memory footprint
 + JETTY-924 Improved BayeuxClient disconnect handling
 + JETTY-925 Lazy bayeux messages
 + JETTY-926 default location for generatedClasses of jspc plugin is incorrect
 + JETTY-931 Fix issue with jetty-rewrite.xml
 + JETTY-934 fixed stop/start of Bayeux Client
 + JETTY-938 Deadlock in the TerracottaSessionManager
 + JETTY-939 NPE in AbstractConfiguration.callPreDestroyCallbacks

jetty-6.1.15 - 02 March 2009
 + JETTY-923 BayeuxClient uses message pools to reduce memory footprint
 + JETTY-924 Improved BayeuxClient disconnect handling
 + JETTY-925 Lazy bayeux messages
 + JETTY-926 default location for generatedClasses of jspc plugin is incorrect

jetty-6.1.15.rc4 - 19 February 2009
 + JETTY-496 Support inetd/xinetd through use of System.inheritedChannel()
 + JETTY-713 Expose additional AbstractConnector methods via MBean
 + JETTY-749 Improved ack extension
 + JETTY-802 Modify the default error pages to make association with Jetty
   clearer
 + JETTY-811 Allow configuration of system properties for the maven plugin
   using a file
 + JETTY-815 Add comet support to jQuery javascript library
 + JETTY-840 add default mime types to *.htc and *.pps
 + JETTY-848 Temporary folder not fully cleanup after stop (via Sweeper)
 + JETTY-869 NCSARequestLog locale config
 + JETTY-870 NullPointerException in Response when performing redirect to wrong
   relative URL
 + JETTY-872 Handshake handler calls wrong extension callback
 + JETTY-878 Removed printStackTrace from WaitingContinuation
 + JETTY-879 Support extra properties in jQuery comet implementation
 + JETTY-882 ChannelBayeuxListener called too many times
 + JETTY-884 Use hashcode for threadpool ID
 + JETTY-887 Split configuration and handshaking in jquery comet
 + JETTY-888 Fix abort in case of multiple outstanding connections
 + JETTY-894 Add android .apk to mime types
 + JETTY-898 Allow jetty debs to start with custom java args provided by users
 + JETTY-909 Update useragents cache

jetty-6.1.15.rc3 - 28 January 2009
 + JETTY-691 System.getProperty() calls ... wrap them in doPrivileged
 + JETTY-844 Replace reflection with direct invocation in Slf4jLog
 + JETTY-861 switched buffer pools to ThreadLocal implementation
 + JETTY-866 jetty-client test case fix

jetty-6.1.15.rc2 - 23 January 2009
 + JETTY-567 Delay in initial TLS Handshake With FireFox 3 beta5 and
   SslSelectChannelConnector
 + adjustment to jetty-client assembly packaging

jetty-6.1.15.pre0 - 20 January 2009
 + JETTY-600 Automated tests of WADI integration + upgrade to WADI 2.0
 + JETTY-749 Reliable message delivery
 + JETTY-781 Add "mvn jetty:deploy-war" for deploying a pre-assembled war
 + JETTY-794 WADI integration tests fail intermittently
 + JETTY-795 NullPointerException in SocketConnector.java
 + JETTY-798 Jboss session manager incompatible with LifeCycle.Listener
 + JETTY-801 Bring back 2 arg EnvEntry constructor
 + JETTY-802 Modify the default error pages to make association with Jetty very
   clear
 + JETTY-804 HttpClient timeout does not always work
 + JETTY-806 Timeout related Deadlocks in HTTP Client
 + JETTY-807 HttpTester to handle charsets
 + JETTY-808 cometd client demo run.sh
 + JETTY-809 Need a way to customize WEB-INF/lib file extensions that are added
   to the classpath
 + JETTY-814 Add org.eclipse.jetty.client.Address.toString()
 + JETTY-816 Implement reconnect on java bayeux client
 + JETTY-817 Aborted SSL connections may cause jetty to hang with full cpu
 + JETTY-819 Jetty Plus no more jre 1.4
 + JETTY-821 Allow lazy loading of persistent sessions
 + JETTY-824 Access to inbound byte statistics
 + JETTY-825 URL decoding of spaces (+) fails for encoding not utf8
 + JETTY-827 Externalize servlet api
 + JETTY-830 Add ability to reserve connections on http client
 + JETTY-831 Add ability to stop java bayeux client
 + JETTY-832 More UrlDecoded handling in relation to JETTY-825
 + JETTY-833 Update debian and rpm packages for new jsp-2.1-glassfish jars and
   servlet-api jar
 + JETTY-834 Configure DTD does not allow <Map> children
 + JETTY-837 Response headers set via filter are ignored for static resources
 + JETTY-841 Duplicate messages when sending private message to yourself with
   cometd chat demo
 + JETTY-842 NPE in jetty client when no path component
 + JETTY-843 META-INF/MANIFEST.MF is not present in unpacked webapp
 + JETTY-852 Ensure handshake and connect retried on failure for jquery-cometd
 + JETTY-854 JNDI scope does not work with applications in a .war
 + JETTY-855 jetty-client uber assembly support
 + JETTY-858 ContentExchange provides bytes
 + JETTY-859 MultiPartFilter ignores the query string parameters
 + JETTY-862 EncodedHttpURI ignores given encoding in constructor

jetty-6.1.14 - 14 November 2008
 + JETTY-630 jetty6-plus rpm is missing the jetty6-plus jar
 + JETTY-748 Reduced flushing of large content
 + JETTY-765 ensure stop mojo works for all execution phases
 + JETTY-777 include util5 on the jetty debs
 + JETTY-778 handle granular windows timer in lifecycle test
 + JETTY-779 Fixed line feed in request log
 + JETTY-782 Implement interval advice for BayeuxClient
 + JETTY-783 Update jetty self-signed certificate
 + JETTY-784 TerracottaSessionManager leaks sessions scavenged in other nodes
 + JETTY-787 Handle MSIE7 mixed encoding
 + JETTY-788 Fix jotm for new scoped jndi
 + JETTY-790 WaitingContinuations can change mutex if not pending
 + JETTY-791 Ensure jdk1.4 compatibility for jetty-6
 + JETTY-792 TerracottaSessionManager does not unlock new session with
   requested id
 + JETTY-793 Fixed DataCache millisecond rounding

jetty-6.1.12 - 04 November 2008
 + JETTY-731 Completed DeliverListener for cometd
 + JETTY-772 Increased default threadpool size to 250
 + JETTY-774 Cached text/json content type
 + JETTY-775 fix port of openspaces to jetty-6

jetty-7.0.0.pre5 - 30 October 2008
 + JETTY-766 Fix npe
 + JETTY-767 Fixed SSL Client no progress handshake bug
 + JETTY-768 Remove EnvEntry overloaded constructors
 + JETTY-769 jquery example error
 + JETTY-771 Ensure NamingEntryUtil is jdk1.4 compliant
 + JETTY-772 Increased default threadpool size to 250

jetty-6.1.12.rc5 - 30 October 2008
 + JETTY-703 maxStopTimeMs added to QueuedThreadPool
 + JETTY-762 improved QueuedThreadPool idle death handling
 + JETTY-763 Fixed AJP13 constructor
 + JETTY-766 Ensure SystemProperties set early on jetty-maven-plugin
 + JETTY-767 Fixed SSL Client no progress handshake bug
 + JETTY-768 Remove EnvEntry overloaded constructors
 + JETTY-771 Ensure NamingEntryUtil jdk1.4 compliant

jetty-7.0.0.pre4 - 28 October 2008
 + JETTY-241 Support for web application overlays in rapid application
   development (jetty:run)
 + JETTY-319 improved passing of exception when webapp unavailable
 + JETTY-331 SecureRandom hangs on systems with low entropy (connectors slow to
   start)
 + JETTY-591 No server classes for jetty-web.xml
 + JETTY-604 AbstractSession.setSessionURL
 + JETTY-670 $JETTY_HOME/bin/jetty.sh not worked in Solaris, because of
   /usr/bin/which has no error-code
 + JETTY-676 ResourceHandler doesn't support HTTP HEAD requests
 + JETTY-677 GWT serialization issue
 + JETTY-680 Can't configure the ResourceCollection with maven
 + JETTY-681 JETTY-692 MultiPartFilter is slow for file uploads
 + JETTY-682 Added listeners and queue methods to cometd
 + JETTY-686 LifeCycle.Listener
 + JETTY-687 Issue with servlet-mapping in dynamic servlet invoker
 + JETTY-688 Cookie causes NumberFormatException
 + JETTY-689 processing of non-servlet related annotations
 + JETTY-690 Updated XBean dependencies to XBean version 3.4.3 and Spring
   2.0.5.
 + JETTY-696 jetty.sh restart not working
 + JETTY-698 org.eclipse.resource.JarResource.extract does not close
   JarInputStream jin
 + JETTY-699 Optimized cometd sending of 1 message to many many clients
 + JETTY-700 unit test for unread request data
 + JETTY-703 maxStopTimeMs added to QueuedThreadPool
 + JETTY-708 allow 3 scopes for jndi resources: jvm, server or webapp
 + JETTY-709 Jetty plugin's WebAppConfig configured properties gets overridden
   by AbstractJettyRunMojo even when already set
 + JETTY-710 Worked around poor implementation of File.toURL()
 + JETTY-711 DataSourceUserRealm implementation
 + JETTY-712 HttpClient does not handle request complete after response
   complete
 + JETTY-715 AJP Key size as Integer
 + JETTY-716 Fixed NPE on empty cometd message
 + JETTY-718 during ssl unwrap, return true if some bytes were read, even if
   underflow
 + JETTY-720 fix HttpExchange.waitForStatus
 + JETTY-721 Support wildcard in VirtualHosts configuration
 + JETTY-723 jetty.sh does not check if TMP already is set
 + JETTY-724 better handle EBCDIC default JVM encoding
 + JETTY-728 Improve Terracotta integration and performances
 + JETTY-730 Set SAX parse features to defaults
 + JETTY-731 DeliverListener for cometd
 + JETTY-732 Case Sensitive Basic Authentication Response Header
   Implementations
 + JETTY-733 Expose ssl connectors with xbean
 + JETTY-735 Wrong default jndi name on DataSourceUserRealm
 + JETTY-736 Client Specific cometd advice
 + JETTY-737 refactored jetty.jar into jetty, xml, security, ssl, webapp and
   deploy jars
 + JETTY-738 If jetty.sh finds a pid file is does not check to see if a process
   with that pid is still running
 + JETTY-739 Race in QueuedThreadPool
 + JETTY-741 HttpClient connects slowly due to reverse address lookup by
   InetAddress.getHostName()
 + JETTY-742 Private messages in cometd chat demo
 + JETTY-747 Handle HttpClient exceptions better
 + JETTY-755 Optimized HttpParser and buffers for few busy connections
 + JETTY-757 Unhide JAAS classes
 + JETTY-758 Update JSP to glassfish tag SJSAS-9_1_1-B51-18_Sept_2008
 + JETTY-759 Fixed JSON small negative real numbers
 + JETTY-760 Handle wildcard VirtualHost and normalize hostname in
   ContextHandlerCollection
 + JETTY-762 improved QueuedThreadPool idle death handling
 + JETTY-763 Fixed AJP13 constructor
 + JETTY-766 Ensure SystemProperties set early on jetty-maven-plugin

jetty-6.1.12.rc4 - 21 October 2008
 + JETTY-319 improved passing of exception when webapp unavailable
 + JETTY-729 Backport Terracotta integration to Jetty6.1 branch
 + JETTY-744 Backport of JETTY-741: HttpClient connects slowly due to reverse
   address lookup by InetAddress.getHostName()
 + JETTY-747 Handle exceptions better in HttpClient
 + JETTY-755 Optimized HttpParser and buffers for few busy connections
 + JETTY-758 Update JSP 2.1 to glassfish tag SJSAS-9_1_1-B51-18_Sept_2008
 + JETTY-759 Fixed JSON small negative real numbers
 + JETTY-760 Handle wildcard VirtualHost and normalize hostname in
   ContextHandlerCollection

jetty-6.1.12.rc3 - 10 October 2008
 + JETTY-241 Support for web application overlays in rapid application
   development (jetty:run)
 + JETTY-686 LifeCycle.Listener
 + JETTY-715 AJP key size
 + JETTY-716 NPE for empty cometd message
 + JETTY-718 during ssl unwrap, return true if some bytes were read, even if
   underflow
 + JETTY-720 fix HttpExchange.waitForStatus
 + JETTY-721 Support wildcard in VirtualHosts configuration
 + JETTY-722 jndi related threadlocal not cleared after deploying webapp
 + JETTY-723 jetty.sh does not check if TMP already is set
 + JETTY-725 port JETTY-708 (jndi scoping) to jetty-6
 + JETTY-730 set SAX parser features to defaults
 + JETTY-731 DeliverListener for cometd
 + JETTY-732 Case Sensitive Basic Authentication Response Header
   Implementations
 + JETTY-736 Client Specific cometd advice
 + JETTY-738 If jetty.sh finds a pid file is does not check to see if a process
   with that pid is still running
 + JETTY-739 Race in QueuedThreadPool
 + JETTY-742 Private messages in cometd chat demo

jetty-6.1.12rc2 - 12 September 2008
 + JETTY-282 Support manually-triggered reloading
 + JETTY-331 SecureRandom hangs on systems with low entropy (connectors slow to
   startup)
 + JETTY-591 No server classes for jetty-web.xml
 + JETTY-670 $JETTY_HOME/bin/jetty.sh not worked in Solaris, because of
   /usr/bin/which has no error-code
 + JETTY-671 Configure DTD does not allow <Property> children
 + JETTY-672 Utf8StringBuffer doesn't properly handle null characters (char
   with byte value 0)
 + JETTY-676 ResourceHandler doesn't support HTTP HEAD requests
 + JETTY-677 GWT serialization issue
 + JETTY-680 Can't configure the ResourceCollection with maven
 + JETTY-681 JETTY-692 MultiPartFilter is slow for file uploads
 + JETTY-682 Added listeners and queue methods to cometd
 + JETTY-683 ResourceCollection works for jsp files but does not work for
   static resources under DefaultServlet
 + JETTY-687 Issue with servlet-mapping in dynamic servlet invoker
 + JETTY-688 Cookie causes NumberFormatException
 + JETTY-696 ./jetty.sh restart not working
 + JETTY-698 org.eclipse.resource.JarResource.extract does not close
   JarInputStream jin
 + JETTY-699 Optimize cometd sending of 1 message to many many clients
 + JETTY-709 Jetty plugin's WebAppConfig configured properties gets overridden
   by AbstractJettyRunMojo even when already set
 + JETTY-710 Worked around poor implementation of File.toURL()
 + JETTY-712 HttpClient does not handle request complete after response
   complete

jetty-7.0.0pre3 - 06 August 2008
 + JETTY-30 Externalize servlet-api to own project
 + JETTY-182 Support setting explicit system classpath for jasper
   Jsr199JavaCompiler
 + JETTY-319 Get unavailable exception and added startWithUnavailable option
 + JETTY-381 JETTY-622 Multiple Web Application Source Directory
 + JETTY-442 Accessors for mimeType on ResourceHandler
 + JETTY-502 forward of an include should hide include attributes
 + JETTY-562 RewriteHandler support for virtual hosts
 + JETTY-563 JETTY-482 OpenRemoteServiceServlet for GWT1.5M2+
 + JETTY-564 Consider optionally importing org.apache.jasper.servlet
 + JETTY-571 SelectChannelConnector throws Exception on close on Windows
 + JETTY-608 Suspend/Resume/Complete request listeners
 + JETTY-621 Improved LazyList javadoc
 + JETTY-626 Null protect reading the dtd resource from classloader
 + JETTY-628 Rewrite rule for rewriting scheme
 + JETTY-629 Don't hold timeout lock during expiry call
 + JETTY-632 OSGi tags for Jetty client
 + JETTY-633 Default form encoding 8859_1 rather than utf-8
 + JETTY-635 Correctly merge request parameters when doing forward
 + JETTY-636 Separate lifeycle of jsp build
 + JETTY-637 empty date headers throw IllegalArgumentException
 + JETTY-641 JDBC Realm purge cache problem
 + JETTY-642 NPE in LdapLoginModule
 + JETTY-644 LdapLoginModule uses proper filters when searching
 + JETTY-645 Do not provide jetty-util to the webapps
 + JETTY-646 Should set Cache-Control header when sending errors to avoid
   caching
 + JETTY-647 suspended POSTs with binary data do too many resumes
 + JETTY-650 Parse "*" URI for HTTP OPTIONS request
 + JETTY-651 Release resources during destroy
 + JETTY-653 Upgrade jta api specs to more recent version
 + JETTY-654 Allow Cometd Bayeux object to be JMX manageable
 + JETTY-655 Support parsing application/x-www-form-urlencoded parameters via
   http PUT
 + JETTY-656 HttpClient defaults to async mode
 + JETTY-659 ContentExchange and missing headers in HttpClient
 + JETTY-663 AbstractDatabaseLoginModule handle not found UserInfo and userName
 + JETTY-665 Support merging class directories
 + JETTY-666 scanTargetPatterns override the values already being set by
   scanTarget
 + JETTY-667 HttpClient handles chunked content
 + JETTY-669 Http methods other than GET and POST should not have error page
   content
 + JETTY-671 Configure DTD does not allow <Property> children
 + JETTY-672 Utf8StringBuffer doesn't properly handle null characters (char
   with byte value 0)
 + JETTY-675 ServletContext.getRealPath("") returns null instead of returning
   the root dir of the webapp
 + Upgrade jsp 2.1 to SJSAS-9_1_02-B04-11_Apr_2008

jetty-6.1.12rc1 - 01 August 2008
 + JETTY-319 Get unavailable exception and added startWithUnavailable option
 + JETTY-381 JETTY-622 Multiple Web Application Source Directory
 + JETTY-442 Accessors for mimeType on ResourceHandler
 + JETTY-502 forward of an include should hide include attributes
 + JETTY-562 RewriteHandler support for virtual hosts
 + JETTY-563 GWT OpenRemoteServiceServlet GWT1.5M2+
 + JETTY-564 Consider optionally importing org.apache.jasper.servlet
 + JETTY-571 SelectChannelConnector throws Exception on close on Windows
 + JETTY-596 Proxy authorization support in HttpClient
 + JETTY-599 handle buffers consistently handle invalid index for poke
 + JETTY-603 Handle IPv6 in HttpURI
 + JETTY-605 Added optional threadpool to BayeuxService
 + JETTY-606 better writeTo impl for BIO
 + JETTY-607 Add GigaSpaces session clustering
 + JETTY-610 jetty.class.path not being interpreted
 + JETTY-613 website module now generates site-component for jetty-site
 + JETTY-614 scanner allocated hashmap on every scan
 + JETTY-623 ServletContext.getServerInfo() non compliant
 + JETTY-626 Null protect reading the dtd resource from classloader
 + JETTY-628 Rewrite rule for rewriting scheme
 + JETTY-629 Don't hold timeout lock during expiry call
 + JETTY-632 OSGi tags for Jetty client
 + JETTY-633 Default form encoding 8859_1 rather than utf-8
 + JETTY-635 Correctly merge request parameters when doing forward
 + JETTY-637 empty date headers throw IllegalArgumentException
 + JETTY-641 JDBC Realm purge cache problem
 + JETTY-642 NPE in LdapLoginModule
 + JETTY-644 LdapLoginModule uses proper filters when searching
 + JETTY-646 Should set Cache-Control header when sending errors to avoid
   caching
 + JETTY-647 suspended POSTs with binary data do too many resumes
 + JETTY-650 Parse "*" URI for HTTP OPTIONS request
 + JETTY-651 Release resources during destroy
 + JETTY-654 Allow Cometd Bayeux object to be JMX manageable
 + JETTY-655 Support parsing application/x-www-form-urlencoded parameters via
   http PUT
 + JETTY-656 HttpClient defaults to async mode
 + JETTY-657 Backport jetty-7 sslengine
 + JETTY-658 backport latest HttpClient from jetty-7 to jetty-6
 + JETTY-659 ContentExchange and missing headers in HttpClient
 + JETTY-660 Backported QoSFilter
 + JETTY-663 AbstractDatabaseLoginModule handle not found UserInfo and userName
 + JETTY-665 Support merging class directories
 + JETTY-666 scanTargetPatterns override the values already being set by
   scanTarget
 + JETTY-667 HttpClient handles chunked content
 + JETTY-669 Http methods other than GET and POST should not have error page
   content
 + Upgrade jsp 2.1 to SJSAS-9_1_02-B04-11_Apr_2008

jetty-7.0.0pre2 - 30 June 2008
 + JETTY-336 413 error for header buffer full
 + JETTY-425 race in stopping SelectManager
 + JETTY-568 Avoid freeing DirectBuffers. New locking NIO ResourceCache
 + JETTY-569 Stats for suspending requests
 + JETTY-572 Unique cometd client ID
 + JETTY-576 servlet dtds and xsds not being loaded locally
 + JETTY-578 OSGI Bundle-RequiredExcutionEnvironment set to J2SE-1.5
 + JETTY-579 OSGI resolved management and servlet.resources import error
 + JETTY-580 Fixed SSL shutdown
 + JETTY-581 ContextPath constructor
 + JETTY-582 final ISO_8859_1
 + JETTY-584 handle null contextPath
 + JETTY-587 persist sessions to database
 + JETTY-588 handle Retry in ServletException
 + JETTY-589 Added Statistics Servlet
 + JETTY-590 Digest auth domain for root context
 + JETTY-592 expired timeout callback without synchronization
 + JETTY-595 SessionHandler only deals with base request session
 + JETTY-596 proxy support in HttpClient
 + JETTY-598 Added more reliable cometd message flush option
 + JETTY-599 handle buffers consistently handle invalid index for poke
 + JETTY-603 Handle IPv6 in HttpURI
 + JETTY-605 Added optional threadpool to BayeuxService
 + JETTY-606 better writeTo impl for BIO
 + JETTY-607 Add GigaSpaces session clustering
 + JETTY-609 jetty-client improvements for http conversations
 + JETTY-610 jetty.class.path not being interpreted
 + JETTY-611 make general purpose jar scanning mechanism
 + JETTY-612 scan for web.xml fragments
 + JETTY-613 various distribution related changes
 + JETTY-614 scanner allocates hashmap on every iteration
 + JETTY-615 Replaced CDDL servlet.jar with Apache-2.0 licensed version
 + JETTY-623 ServletContext.getServerInfo() non compliant

jetty-6.1.11 - 06 June 2008
 + JETTY-336 413 error for full header buffer
 + JETTY-425 race in stopping SelectManager
 + JETTY-580 Fixed SSL shutdown
 + JETTY-581 ContextPath constructor
 + JETTY-582 final ISO_8859_1
 + JETTY-584 handle null contextPath
 + JETTY-588 handle Retry in ServletException
 + JETTY-590 Digest auth domain for root context
 + JETTY-592 expired timeout callback without synchronization
 + JETTY-595 SessionHandler only deals with base request session
 + JETTY-596 Proxy support in HttpClient
 + JETTY-598 Added more reliable cometd message flush option

jetty-6.1.10 - 20 May 2008
 + JETTY-440 allow file name patterns for jsp compilation for jspc plugin
 + JETTY-529 CNFE when deserializing Array from session resolved
 + JETTY-537 JSON handles Locales
 + JETTY-547 Shutdown SocketEndpoint output before close
 + JETTY-550 Reading 0 bytes corrupts ServletInputStream
 + JETTY-551 Upgraded to Wadi 2.0-M10
 + JETTY-556 Encode all URI fragments
 + JETTY-557 Allow ServletContext.setAttribute before start
 + JETTY-558 optional handling of X-Forwarded-For/Host/Server
 + JETTY-566 allow for non-blocking behavior in jetty maven plugin
 + JETTY-572 unique cometd client ID
 + JETTY-579 osgi fixes with management and servlet resources
 + Use QueuedThreadPool as default

jetty-7.0.0pre1 - 03 May 2008
 + JETTY-440 allow file name patterns for jsp compilation for jspc plugin
 + JETTY-529 CNFE when deserializing Array from session resolved
 + JETTY-558 optional handling of X-Forwarded-For/Host/Server
 + JETTY-559 ignore unsupported shutdownOutput
 + JETTY-566 allow for non-blocking behavior in jetty maven plugin
 + address osgi bundling issue relating to build resources
 + Allow annotations example to be built regularly, copy to contexts-available
 + Improved suspend examples
 + Make annotations example consistent with servlet 3.0
 + Refactor JNDI impl to simplify

jetty-7.0.0pre0 - 21 April 2008
 + JETTY-282 Support manually-triggered reloading by maven plugin
 + JETTY-341 100-Continues sent only after getInputStream called
 + JETTY-386 backout fix and replaced with
   ContextHandler.setCompactPath(boolean)
 + JETTY-399 update OpenRemoteServiceServlet to gwt 1.4
 + JETTY-467 allow URL rewriting to be disabled
 + JETTY-468 unique holder names for addServletWithMapping
 + JETTY-471 LDAP JAAS Realm
 + JETTY-474 Fixed case sensitivity issue with HttpFields
 + JETTY-475 AJP connector in RPMs
 + JETTY-486 Improved jetty.sh script
 + JETTY-487 Handle empty chunked request
 + JETTY-494 Client side session replication
 + JETTY-519 HttpClient does not recycle closed connection
 + JETTY-522 Add build profile for macos for setuid
 + JETTY-523 Default servlet uses ServletContext.getResource
 + JETTY-524 Don't synchronize session event listener calls
 + JETTY-525 Fixed decoding for long strings
 + JETTY-526 Fixed MMBean fields on JMX MBeans
 + JETTY-528 Factor our cookie parsing to CookieCutter
 + JETTY-530 Improved JMX MBeanContainer lifecycle
 + JETTY-531 Optional expires on MovedContextHandler
 + JETTY-532 MBean properties for QueuedThreadPool
 + JETTY-535 Fixed Bayeux server side client memory leak
 + JETTY-537 JSON handles Locales
 + JETTY-538 test harness fix for windows
 + JETTY-540 Servlet-3.0 & java5 support (work in progress)
 + JETTY-543 Atomic batch get and put of files
 + JETTY-545 Rewrite handler
 + JETTY-546 Webapp runner. All in one jar to run a webapps
 + JETTY-547 Shutdown SocketEndpoint output before close
 + JETTY-550 Reading 0 bytes corrupts ServletInputStream
 + JETTY-551 Wadi 2.0-M10
 + JETTY-553 Fixed customize override
 + JETTY-556 Encode all URI fragments
 + JETTY-557 Allow ServletContext.setAttribute before start
 + JETTY-560 Allow decoupling of jndi names in web.xml
 + Added option to dispatch to suspended requests.
 + BayeuxClient use a single connection for polling
 + Delay 100 continues until getInputStream
 + Ensure Jotm tx mgr can be found in jetty-env.xml
 + HttpClient supports pipelined request
 + Jetty-6.1.8 Changes
 + Make javax.servlet.jsp optional osgi import for jetty module
 + QueuedThreadPool default
 + Refactor of Continuation towards servlet 3.0 proposal
 + Renamed modules management and naming to jmx and jndi.
 + RetryRequest exception now extends ThreadDeath

jetty-6.1.9 - 26 March 2008
 + JETTY-399 update OpenRemoteServiceServlet to gwt 1.4
 + JETTY-471 LDAP JAAS Realm
 + JETTY-475 AJP connector in RPMs
 + JETTY-482 update to JETTY-399
 + JETTY-519 HttpClient does not recycle closed connection
 + JETTY-522 Add build profile for macos for setuid
 + JETTY-525 Fixed decoding for long strings
 + JETTY-526 Fixed MMBean fields on JMX MBeans
 + JETTY-532 MBean properties for QueuedThreadPool
 + JETTY-535 Fixed Bayeux server side client memory leak
 + JETTY-538 test harness fix for windows
 + JETTY-541 Cometd per client timeouts
 + Ensure Jotm tx mgr can be found in jetty-env.xml
 + Make javax.servlet.jsp optional osgi import for jetty module

jetty-6.1.8 - 28 February 2008
 + JETTY-350 log ssl errors on SslSocketConnector
 + JETTY-417 JETTY_LOGS environment variable not queried by jetty.sh
 + JETTY-433 ContextDeployer constructor fails unnecessarily when using a
   security manager if jetty.home not set
 + JETTY-434 ContextDeployer scanning of sub-directories should be optional
 + JETTY-481 Handle empty Bayeux response
 + JETTY-489 Improve doco on the jetty.port property for plugin
 + JETTY-490 Fixed JSONEnumConvertor
 + JETTY-491 opendocument mime types
 + JETTY-492 Null pointer in HashSSORealm
 + JETTY-493 JSON handles BigDecimals
 + JETTY-498 Improved cookie parsing
 + JETTY-507 Fixed encoding from JETTY-388 and test case
 + JETTY-508 Extensible cometd handlers
 + JETTY-509 Fixed JSONP transport for changing callback names
 + JETTY-511 jetty.sh mishandled JETTY_HOME when launched from a relative path
 + JETTY-512 add slf4j as optional to manifest
 + JETTY-513 Terracotta session replication does not work when the initial page
   on each server does not set any attributes
 + JETTY-515 Timer is missing scavenging Task in HashSessionManager
 + Add "mvn jetty:stop"
 + Added BayeuxService
 + Added JSON.Convertor and non static JSON instances
 + Added QueuedThreadPool
 + add removeHandler(Handler) method to HandlerContainer interface
 + AJP handles bad mod_jk methods
 + Allow code ranges on ErrorPageErrorHandler
 + allow sessions to be periodically persisted to disk
 + Cookie support in BayeuxClient
 + Fixed JSON negative numbers
 + further Optimizations and improvements of Cometd
 + grizzly fixed for posts
 + Improved Bayeux API
 + Improved Cometd timeout handling
 + JSON unquotes /
 + Long cache for JSON
 + Optimizations and improvements of Cometd, more pooled objects
 + Optimized QuotedStringTokenizer.quote()
 + Remove duplicate commons-logging jars and include sslengine in jboss sar

jetty-6.1.7 - 22 December 2007
 + JETTY-386 CERT-553235 backout fix and replaced with
   ContextHandler.setCompactPath(boolean)
 + JETTY-467 allow URL rewriting to be disabled
 + JETTY-468 unique holder names for addServletWithMapping
 + JETTY-474 Fixed case sensitivity issue with HttpFields
 + JETTY-486 Improved jetty.sh script
 + JETTY-487 Handle empty chunked request
 + Add "mvn jetty:stop"
 + Added BayeuxService
 + Added JSON.Convertor and non static JSON instances
 + allow sessions to be periodically persisted to disk
 + Cookie support in BayeuxClient
 + grizzly fixed for posts
 + jetty-6.1 branch created from 6.1.6 and r593 of jetty-contrib trunk
 + Optimizations and improvements of Cometd, more pooled objects
 + Update java5 patch

jetty-6.1.6 - 18 November 2007
 + JETTY-455 Optional cometd id
 + JETTY-459 Unable to deploy from Eclipse into the root context
 + JETTY-461 fixed cometd unknown channel
 + JETTY-464 typo in ErrorHandler
 + JETTY-465 System.exit() in constructor exception for MultiPartOutputStream
 + rudimentary debian packaging
 + updated grizzly connector to 1.6.1

jetty-6.1.6rc1 - 05 November 2007
 + JETTY-388 Handle utf-16 and other multibyte non-utf-8 form content
 + JETTY-409 String params that denote files changed to File
 + JETTY-438 handle trailing . in vhosts
 + JETTY-439 Fixed 100 continues clash with Connection:close
 + JETTY-443 windows bug causes Acceptor thread to die
 + JETTY-445 removed test code
 + JETTY-448 added setReuseAddress on AbstractConnector
 + JETTY-450 Bad request for response sent to server
 + JETTY-451 Concurrent modification of session during invalidate
 + JETTY-452 CERT VU#237888 Dump Servlet - prevent cross site scripting
 + JETTY-453 updated Wadi to 2.0-M7
 + JETTY-454 handle exceptions with themselves as root cause
 + JETTY-456 allow null keystore for osX
 + JETTY-457 AJP certificate chains
 + Added configuration file for capturing stderr and stdout
 + CERT VU#38616 handle single quotes in cookie names.
 + Give bayeux timer name
 + Give Terracotta session scavenger a name
 + Housekeeping on poms
 + Improved JSON parsing from Readers
 + Jetty Eclipse Plugin 1.0.1: force copy of context file on redeploy
 + Moved some impl classes from jsp-api-2.1 to jsp-2.1
 + Updated for dojo 1.0(rc) cometd
 + Upgrade jsp 2.1 to SJSAS-9_1-B58G-FCS-08_Sept_2007

jetty-6.1.6rc0 - 03 October 2007
 + JETTY-259 SystemRoot set for windows CGI
 + JETTY-311 avoid json keywords
 + JETTY-376 allow anything but CRLF in reason string
 + JETTY-398 Allow same WADI Dispatcher to be used across multiple web-app
   contexts
 + JETTY-400 consume CGI stderr
 + JETTY-402 keep HashUserRealm in sync with file
 + JETTY-403 Allow long content length for range requests
 + JETTY-404 WebAppDeployer sometimes deploys duplicate webapp
 + JETTY-405 Default date formate for reqest log
 + JETTY-407 AJP handles unknown content length
 + JETTY-413 Make rolloveroutputstream timer daemon
 + JETTY-422 Allow <Property> values to be null in config files
 + JETTY-423 Ensure javax.servlet.forward parameters are latched on first
   forward
 + JETTY-425 Handle duplicate stop calls better
 + JETTY-430 improved cometd logging
 + JETTY-431 HttpClient soTimeout
 + Add ability to persist sessions with HashSessionManager
 + Added ConcatServlet to combine javascript and css
 + Added jetty.lib system property to start.config
 + Added JPackage RPM support
 + Added JSON.Convertable
 + Adding setUsername,setGroupname to setuid and mavenizing native build
 + Add jetty.host system property
 + AJP13 Fix on chunked post
 + Allow properties files on the XmlConfiguration command line.
 + Allow scan interval to be set after Scanner started
 + Avoid FULL exception in window between blockForOutput and remote close
 + Cached user agents strings in the /org/mortbay/jetty/useragents resource
 + CVE-2007-5615 Added protection for response splitting with bad headers.
 + Ensure session is completed only when leaving context.
 + Fix cached header optimization for extra characters
 + Fix Host header for async client
 + Fix patch for java5 to include cometd module
 + Fix typo in async client onResponsetHeader method name
 + Give deployment file Scanner threads a unique name
 + Make default time format for RequestLog match NCSA default
 + Make mx4j used only if runtime uses jdk<1.5
 + Moved Grizzly to contrib
 + Prevent infinite loop on stopping with temp dir
 + Removal of unneeded dependencies from management, maven-plugin, naming &
   plus poms
 + SetUID option to support setgid
 + Tweak OSGi manifests to remove unneeded imports
 + Updated README, test index.html file and jetty-plus.xml file
 + Update jasper2.1 to tag SJSAS-9_1-B58C-FCS-22_Aug_2007
 + Update terracotta to 2.4.1 and exclude ssl classes
 + Use terracotta repo for build; make jetty a terracotta module
 + UTF-8 for bayeux client

jetty-6.1.5 - 19 July 2007
 + JETTY-392 updated LikeJettyXml example
 + Fixed GzipFilter for dispatchers
 + Fixed reset of reason
 + Upgrade to Jasper 2.1 tag SJSAS-9_1-B50G-BETA3-27_June_2007

jetty-6.1.5rc0 - 15 July 0200
 + JETTY-253 Improved graceful shutdown
 + JETTY-373 Stop all dependent lifecycles
 + JETTY-374 HttpTesters handles large requests/responses
 + JETTY-375 IllegalStateException when committed
 + JETTY-376 allow spaces in reason string
 + JETTY-377 allow sessions to be wrapped with
   AbstractSesssionManager.SessionIf
 + JETTY-378 handle JVMs with non ISO/UTF default encodings
 + JETTY-380 handle pipelines of more than 4 requests
 + JETTY-385 EncodeURL for new sessions from dispatch
 + JETTY-386 Allow // in file resources
 + Added GzipFilter and UserAgentFilter
 + Dispatch SslEngine expiry (non atomic)
 + Improved Request log configuration options
 + make jetty plus example webapps use ContextDeployer
 + make OSGi manifests for jetty jars
 + Make SLF4JLog impl public, add mbean descriptors
 + Protect SslSelectChannelConnector from exceptions during close
 + remove call to open connectors in jetty.xml
 + SetUID option to only open connectors before setUID.
 + SPR-3682 - dont hide forward attr in include.
 + update links on website
 + update terracotta configs for tc 2.4 stable1
 + update terracotta session clustering to terracotta 2.4
 + Upgrade to Jasper 2.1 tag SJSAS-9_1-B50G-BETA3-27_June_2007

jetty-6.1.4 - 15 June 2007
 + JETTY-370 ensure idleTimeout<=0 means connections never expire
 + JETTY-371 Fixed chunked HEAD response
 + JETTY-372 make test for cookie caching more rigorous
 + fixed early open() call in NIO connectors

jetty-6.1.4rc1 - 10 June 2007
 + JETTY-310 better exception when no filter file for cometd servlet
 + JETTY-323 handle htaccess without a user realm
 + JETTY-346 add wildcard support to extra scan targets for maven plugin
 + JETTY-355 extensible SslSelectChannelConnector
 + JETTY-357 cleaned up ssl buffering
 + JETTY-360 allow connectors, userRealms to be added from a <jettyConfig> for
   maven plugin
 + JETTY-361 prevent url encoding of dir listings for non-link text
 + JETTY-362 More object locks
 + JETTY-365 make needClientAuth work on SslSelectChannelConnector
 + JETTY-366 JETTY-368 Improved bayeux disconnect
 + async client improvements
 + fixed handling of large streamed files
 + Fixed synchronization conflict SslSelectChannel and SelectChannel
 + moved documentation for jetty and jspc maven plugins to wiki
 + Optional static content cache
 + Work around IBM JVM socket close issue

jetty-6.1.4rc0 - 01 June 2007
 + JETTY-257 fixed comet cross domain
 + JETTY-309 fix applied to sslEngine
 + JETTY-317 rollback inclusion of cometd jar for maven plugin
 + JETTY-318 Prevent meta channels being created
 + JETTY-330 Allow dependencies with scope provided for jspc plugin
 + JETTY-335 SslEngine overflow fix
 + JETTY-337 deprecated get/setCipherSuites and added
   get/setExcludeCipherSuites
 + JETTY-338 protect isMoreInBuffer from destroy
 + JETTY-339 MultiPartFiler deletes temp files on IOException
 + JETTY-340 FormAuthentication works with null response
 + JETTY-344 gready fill in ByteArrayBuffer.readFrom
 + JETTY-345 fixed lost content with blocked NIO
 + JETTY-347 Fixed type util init
 + JETTY-352 Object locks
 + Add (commented out) jspc precompile to test-webapp
 + Add ability to run cometd webapps to maven plugin
 + Add slf4j-api for upgraded version
 + Allow XmlConfiguration properties to be configured
 + Change scope of fields for Session
 + Delay ssl handshake until after dispatch in sslSocketConnector
 + fixed JSP close handling
 + fixed waiting continuation reset
 + improved date header handling
 + Optional send Date header. Server.setSendDateHeader(boolean)
 + Reorganized import of contrib modules
 + Set so_timeout during ssl handshake as an option on SslSocketConnector
 + Unified JMX configuration
 + Updated junit to 3.8.2
 + Updated slf4j version to 1.3.1
 + update etc/jetty-ssl.xml with new handshake timeout setting

jetty-6.1.3 - 04 May 2007
 + JETTY-309 don't clear writable status until dispatch
 + JETTY-315 suppressed warning
 + JETTY-322 AJP13 cping and keep alive
 + Handle CRLF for content in header optimization

jetty-6.1.2 - 01 May 2007
 + JETTY-322 fix ajp cpong response and close handling
 + JETTY-324 fix ant plugin
 + JETTY-328 updated jboss
 + Added static member definition in WadiSessionManager
 + Fixed session invalidation error in WadiSessionManager
 + Improved unavailabile handling
 + sendError resets output state
 + Updated Wadi to version 2.0-M3

jetty-6.1.2rc5 - 24 April 2007
 + JETTY-305 delayed connection destroy
 + JETTY-309 handle close in multivalue connection fields
 + JETTY-314 fix for possible NPE in Request.isRequestedSessionIdValid
 + Allow jsp-file to be / or /*
 + removed some compile warnings
 + set default keystore for SslSocketConnector

jetty-6.1.2rc4 - 19 April 2007
 + JETTY-294 Fixed authentication reset
 + JETTY-299 handle win32 paths for object naming
 + JETTY-300 removed synchronized on dispatch
 + JETTY-302 correctly parse quoted content encodings
 + JETTY-303 fixed dual reset of generator
 + JETTY-304 Fixed authentication reset

jetty-6.1.2rc3 - 16 April 2007
 + JETTY-283 Parse 206 and 304 responses in client
 + JETTY-285 enable jndi for mvn jetty:run-war and jetty:run-exploded
 + JETTY-289 fixed javax.net.ssl.SSLException on binary file upload
 + JETTY-292 Fixed error page handler error pages
 + JETTY-293 fixed NPE on fast init
 + JETTY-294 Response.reset() resets headers as well as content
 + JETTY-295 Optional support of authenticated welcome files
 + JETTY-296 Close direct content inputstreams
 + JETTY-297 Recreate tmp dir on stop/start
 + JETTY-298 Names in JMX ObjectNames for context, servlets and filters
 + AJP redirects https requests correctly
 + Fixed writes of unencoded char arrays.
 + Improved performance and exclusions for TLD scanning
 + Improvements to allow simple setting of Cache-Control headers
 + MBean properties assume writeable unless marked RO
 + refactor of SessionManager and SessionIdManager for clustering

jetty-6.1.2rc2 - 27 March 2007
 + JETTY-125 maven plugin: ensure test dependencies on classpath for
   <useTestClasspath>
 + JETTY-246 path encode cookies rather than quote
 + JETTY-254 prevent close of jar entry by bad JVMs
 + JETTY-256 fixed isResumed and work around JVM bug
 + JETTY-258 duplicate log message in ServletHandler
 + JETTY-260 Close connector before stop
 + JETTY-262 Allow acceptor thread priority to be adjusted
 + JETTY-263 Added implementation for authorizationType Packets
 + JETTY-265 Only quote cookie values if needed
 + JETTY-266 Fix deadlock with shutdown
 + JETTY-271 ResourceHandler uses resource for MimeType mapping
 + JETTY-272 Activate and Passivate events for sessions
 + JETTY-274 Improve flushing at end of request for blocking
 + JETTY-276 Partial fix for reset/close race
 + JETTY-277 Improved ContextHandlerCollection
 + JETTY-278 Session invalidation delay until no requests
 + JETTY-280 Fixed deadlock with two flushing threads
 + JETTY-284 Fixed stop connector race
 + JETTY-286 isIntegral and isConfidential methods overridden in
   SslSelectChannelConnector
 + Added RestFilter for PUT and DELETE from Aleksi Kallio
 + AJP13 CPING request and CPONG response implemented
 + AJP13 remoteUser, contextPath, servletPath requests implemented
 + AJP13 Shutdown Request from peer implemented
 + Change some JNDI logging to debug level instead of info
 + Enable the SharedStoreContextualiser for the WadiSessionManager(Database
   store for clustering)
 + Make annotations work for maven plugin
 + Optimized multi threaded init on startup servlets
 + Refactor Scanner to increase code reuse with maven/ant plugins
 + Removed unneeded specialized TagLibConfiguration class from maven plugin
 + Update jasper to glassfish tag SJSAS-9_1-B39-RC-14_Mar_2007

jetty-6.1.2rc1 - 08 March 2007
 + JETTY-157 make CGI handle binary data
 + JETTY-175 JDBCUserRealm use getInt instead of getObject
 + JETTY-188 Use timer for session scavaging
 + JETTY-235 default realm name
 + JETTY-242 fix race condition with scavenging sessions when stopping
 + JETTY-243 FULL
 + JETTY-244 Fixed UTF-8 buffer overflow
 + JETTY-245 Client API improvements
 + JETTY-246 spaces in cookies
 + JETTY-248 setContentLength after content written
 + JETTY-250 protect attribute enumerations from modification
 + JETTY-252 Fixed stats handling of close connection
 + JETTY-254 prevent close of jar file by bad JVMs
 + add ajp connector jar to jetty-jboss sar
 + Added option to allow null pathInfo within context
 + Added support for lowResourcesIdleTime to SelectChannelConnector
 + BoundedThreadPool queues rather than blocks excess jobs.
 + call preDestroy() after servlet/filter destroy()
 + Ensure jetty/jboss uses servlet-spec classloading order
 + Fix constructor for Constraint to detect wildcard role
 + fix Dump servlet to handle primitive array types
 + handle comma separated values for the Connection: header
 + Improved Context setters for wadi support
 + Improved handling of early close in AJP
 + Support null pathInfo option for webservices deployed to jetty/jboss
 + TagLibConfiguration uses resource input stream
 + Workaround to call SecurityAssocation.clear() for jboss webservices calls to
   ejbs

jetty-6.1.2rc0 - 15 February 2007
 + JETTY-223 Fix disassociate of UserPrincipal on dispatches
 + JETTY-226 Fixed SSLEngine close issue
 + JETTY-232 Fixed use of override web.xml
 + JETTY-236 Buffer leak
 + JETTY-237 AJPParser Buffer Data Handling
 + JETTY-238 prevent form truncation
 + Coma separated cookies
 + Cometd timeout clients
 + Patches from sybase for ClientCertAuthenticator

jetty-6.1.2pre1 - 05 February 2007
 + JETTY-224 run build up to process-test before invoking jetty:run
 + Added error handling for incorrect keystore/truststore password in
   SslSelectChannelConnector
 + added win32service to standard build
 + allow ResourceHandler to use resource base from an enclosing ContextHandler
 + fixed bug with virtual host handling in ContextHandlerCollection
 + refactored cometd to be continuation independent

jetty-6.1.2pre0 - 01 February 2007
 + JETTY-213 request.isUserInRole(String) fixed
 + JETTY-215 exclude more transitive dependencies from tomcat jars for jsp-2.0
 + JETTY-216 handle AJP packet fragmentation
 + JETTY-218 handle AJP ssl key size and integer
 + JETTY-219 fixed trailing encoded chars in cookies
 + JETTY-220 fixed AJP content
 + JETTY-222 fix problem parsing faces-config.xml
 + Added cometd jsonp transport from aabeling
 + Added terracotta cluster support for cometd
 + add support for Annotations in servlet, filter and listener sources
 + enable SslSelectChannelConnector to modify the SslEngine's client
   authentication settings
 + Fixed 1.4 method in jetty plus
 + Fixed generation of errors during jsp compilation for jsp-2.1
 + handle virtual hosts in ContextHandlerCollection
 + improved writer buffering
 + moved JSON parser to util to support reuse

jetty-6.1.1 - 15 January 2007

jetty-6.1.1rc1 - 12 January 2007
 + JETTY-210 Build jsp-api-2.0 for java 1.4
 + Use timers for Rollover logs and scanner

jetty-6.1.1rc0 - 10 January 2007
 + JETTY-209 Added ServletTester.createSocketConnector
 + JETTY-210 Build servlet-api-2.5 for java 1.4
 + JETTY-211 fixed jboss build
 + CGI servlet fails without exception
 + ensure response headers on AjaxFilter messsages turn off caching
 + extras/win32service download only if no JavaServiceWrapper exist
 + Fixed unpacking WAR
 + MultiPartFilter deleteFiles option
 + simplified chat demo
 + start webapps on deployment with jboss, use isDistributed() method from
   WebAppContext

jetty-6.1.0 - 09 January 2007
 + Fixed unpacking WAR

jetty-6.1.0 - 05 January 2007
 + JETTY-206 fixed AJP getServerPort and getRemotePort
 + Added extras/win32service
 + Added WebAppContext.setCopyWebDir to avoid JVM jar caching issues.
 + GERONIMO-2677 refactor of session id handling for clustering
 + Improved config of java5 threadpool
 + Protect context deployer from Errors
 + ServletTester sets content length

jetty-6.1.0rc3 - 02 January 2007
 + JETTY-195 fixed ajp ssl_cert handling
 + JETTY-197 fixed getRemoteHost
 + JETTY-203 initialize ServletHandler if no Context instance
 + JETTY-204 setuid fix
 + extras/servlet-tester
 + implement resource injection and lifecycle callbacks declared in web.xml
 + setLocale does not use default content type
 + Use standard releases of servlet and jsp APIs.

jetty-6.1.0rc2 - 20 December 2006
 + JETTY-167 cometd refactor
 + JETTY-194 doubles slashes are significant in URIs
 + JETTY-201 make run-as work for both web container and ejb container in jboss
 + AJP13Parser, throw IllegalStateException on unimplemented AJP13 Requests
 + ContextHandlerCollection is noop with no handlers
 + ensure classpath passed to jspc contains file paths not urls
 + ensure com.sun.el.Messages.properties included in jsp-2.1 jar
 + ensure servlets initialized if only using ServletHandler
 + Jetty-197 AJP13 getRemoteHost()
 + Refactored AbstractSessionManager for ehcache
 + remove code to remove SecurityHandler if no constraints present

jetty-6.1.0rc1 - 14 December 2006
 + JETTY-193 MailSessionReference without authentication
 + JETTY-199 newClassPathResource
 + added cache session manager(pre-alpha)
 + ensure unique name for ServletHolder instances
 + simplified idle timeout handling

jetty-6.1.0rc0 - 08 December 2006
 + JETTY-123 fix improved
 + JETTY-181 Allow injection of a java:comp Context
 + JETTY-182 Optionally set JSP classpath initparameter
 + JETTY-184 cometd connect non blocking
 + JETTY-185 tmp filename generation
 + JETTY-189 ProxyConnection
 + 403 for BASIC authorization failure
 + Added extras/gwt
 + Added org.mortbay.thread.concurrent.ThreadPool
 + Added spring ejb3 demo example
 + DefaultHandler links virtual hosts.
 + Dispatcher does not protect javax.servlet attributes
 + Fixed cachesize on invalidate
 + Fixed idle timeout
 + flush if content-length written
 + forward query attribute fix
 + Handle request content encodings
 + null for unknown named dispatches
 + Optimization of writers
 + ServletHandler allows non REQUEST exceptions to propogate
 + Servlet role ref
 + session attribute listener
 + Support for RFC2518 102-processing response
 + TCK fixes from Sybase:
 + update jasper to glassfish SJSAS-9_1-B27-EA-07_Dec_2006

jetty-6.1.0pre3 - 22 November 2006
 + JETTY-154 Cookies are double quotes only
 + JETTY-180 XBean support for context deploy
 + CVE-2006-6969 Upgraded session ID generation to use SecureRandom
 + Expose isResumed on Continuations
 + fixed NIO endpoint flush. Avoid duplicate sends
 + Refactored AJP generator
 + Support TLS_DHE_RSA_WITH_AES_256_CBC_SHA
 + updated glassfish jasper to tag SJSAS-9_1-B25-EA-08_Nov_2006

jetty-6.0.2 - 22 November 2006
 + JETTY-118 ignore extra content after close
 + JETTY-119 cleanedup Security optimizatoin
 + JETTY-123 handle windows UNC paths
 + JETTY-126 handle content > Integer.MAX_VALUE
 + JETTY-129 ServletContextListeners called after servlets are initialized
 + JETTY-151 Idle timeout only applies to blocking operations
 + JETTY-154 Cookies are double quotes only
 + JETTY-171 Fixed filter mapping
 + JETTY-172 use getName() instead of toString
 + JETTY-173 restore servletpath after dispatch
 + (re)make JAAS classes available to webapp classloader
 + add <Property> replacement in jetty xml config files
 + Added concept of bufferred endpoint
 + Added conversion Object -> ObjectName for the result of method calls made on
   MBeans
 + Added DataFilter configuration to cometd
 + added examples/test-jaas-webapp
 + Added extraClassPath to WebAppContext
 + Added hierarchical destroy of mbeans
 + Added ID constructor to AbstractSessionManager.Session
 + added isStopped() in LifeCycle and AbstractLifeCycle
 + Added override descriptor for deployment of RO webapps
 + Allow session cookie to be refreshed
 + alternate optimizations of writer (use -Dbuffer.writers=true)
 + Apply queryEncoding to getQueryString
 + CGI example in test webapp
 + change examples/test-jndi-webapp so it can be regularly built
 + Default soLinger is -1 (disabled)
 + ensure "" returned for ServletContext.getContextPath() for root context
 + ensure sessions nulled out on request recycle; ensure session null after
   invalidate
 + ensure setContextPath() works when invoked from jetty-web.xml
 + fixed NIO endpoint flush. Avoid duplicate sends
 + Fixed NPE in bio.SocketEndPoint.getRemoteAddr()
 + Fixed resource cache flushing
 + Fixed tld parsing for maven plugin
 + HttpGenerator can generate requests
 + Improved *-mbean.properties files and specialized some MBean
 + Major refactor of SelectChannel EndPoint for client selector
 + make .tag files work in packed wars
 + Moved all modules updates from 6.1pre2 to 6.0
 + Plugin shutdown context before stopping it.
 + Refactored session lifecycle and additional tests
 + release resource lookup in Default servlet
 + Reverted UnixCrypt to use coersions (that effected results)
 + Session IDs can change worker ID
 + Simplified ResourceCache and Default servlet
 + SocketConnector closes all connections in doStop
 + Support TLS_DHE_RSA_WITH_AES_256_CBC_SHA
 + updated glassfish jasper to tag SJSAS-9_1-B25-EA-08_Nov_2006
 + Upgraded session ID generation to use SecureRandom

jetty-5.1.14 - 09 August 2007
 + JETTY-155 force close with content length
 + JETTY-369 failed state in Container
 + patched with correct version

jetty-5.1.13
 + Sourceforge 1648335: problem setting version for AJP13

jetty-5.1.12 - 22 November 2006
 + JETTY-154 Cookies ignore single quotes
 + Added support for TLS_DHE_RSA_WITH_AES_256_CBC_SHA
 + AJP protected against bad requests from mod_jk
 + Quote single quotes in cookies
 + Upgraded session ID generation to use SecureRandom

jetty-4.2.27 - 22 November 2006
 + AJP protected against bad requests from mod_jk
 + Upgraded session ID generation to use SecureRandom

jetty-6.1.0pre2 - 20 November 2006
 + Added extraClassPath to WebAppContext
 + Clean up jboss module licensing
 + Fixed resource cache flushing

jetty-6.1.0pre1 - 19 November 2006
 + JETTY-151 Idle timeout only applies to blocking operations
 + JETTY-171 Fixed filter mapping
 + JETTY-172 use getName() instead of toString
 + JETTY-173 restore servletpath after dispatch
 + Added extras/jboss
 + Added hierarchical destroy of mbeans
 + Added override descriptor for deployment of RO webapps
 + alternate optimizations of writer (use -Dbuffer.writers=true)
 + Fixed NPE in bio.SocketEndPoint.getRemoteAddr()
 + Major refactor of SelectChannel EndPoint for client selector
 + release resource lookup in Default servlet
 + Reverted UnixCrypt to use coersions (that effected results)
 + Simplified ResourceCache and Default servlet
 + Use ContextDeployer as main deployer in jetty.xml

jetty-6.1.0pre0 - 21 October 2006
 + JETTY-112 ContextHandler checks if started
 + JETTY-113 support optional query char encoding on requests
 + JETTY-114 removed utf8 characters from code
 + JETTY-115 Fixed addHeader
 + JETTY-118 ignore extra content after close
 + JETTY-119 cleanedup Security optimizatoin
 + JETTY-121 init not called on externally constructed servlets
 + JETTY-123 handle windows UNC paths
 + JETTY-124 always initialize filter caches
 + JETTY-126 handle content > Integer.MAX_VALUE
 + JETTY-129 ServletContextListeners called after servlets are initialized
 + (re)make JAAS classes available to webapp classloader
 + add <Property> replacement in jetty xml config files
 + add a maven-jetty-jspc-plugin to do jspc precompilation
 + added cometd chat demo
 + Added concept of bufferred endpoint
 + Added conversion Object -> ObjectName for the result of method calls made on
   MBeans
 + Added DataFilter configuration to cometd
 + added examples/test-jaas-webapp
 + Added extras/setuid to support start as root
 + Added ID constructor to AbstractSessionManager.Session
 + added isStopped() in LifeCycle and AbstractLifeCycle
 + add hot deployment capability
 + AJP Connector
 + Allow session cookie to be refreshed
 + Apply queryEncoding to getQueryString
 + CGI example in test webapp
 + change examples/test-jndi-webapp so it can be regularly built
 + Default soLinger is -1 (disabled)
 + ensure "" returned for ServletContext.getContextPath() for root context
 + ensure sessions nulled out on request recycle; ensure session null after
   invalidate
 + ensure setContextPath() works when invoked from jetty-web.xml
 + Factored ErrorPageErrorHandler out of WebAppContext
 + fixed ClassCastException in JAASUserRealm.setRoleClassNames(String[])
 + fixed isUserInRole checking for JAASUserRealm
 + Fixed tld parsing for maven plugin
 + HttpGenerator can generate requests
 + Improved *-mbean.properties files and specialized some MBean
 + Improved charset handling in URLs
 + JETYY-120 SelectChannelConnector closes all connections on stop
 + make .tag files work in packed wars
 + minor optimization of bytes to UTF8 strings
 + Plugin shutdown context before stopping it.
 + Ported HtAccessHandler
 + Refactored ErrorHandler to avoid statics
 + Refactored session lifecycle and additional tests
 + Session IDs can change worker ID
 + SocketConnector closes all connections in doStop
 + Start of a client API
 + Transforming classloader does not transform resources.

jetty-5.1.11 - 08 October 2006
 + Default servlet only uses setContentLength on wrapped responses
 + Fixed AJP chunk header (1507377)
 + Fixed AJP handling of certificate length (1494939)
 + fixed ByteBufferOutputStream capacity calculation
 + Fixed order of destruction event calls
 + Fix to HttpOutputStream from M.Traverso

jetty-4.2.26 - 08 October 2006
 + Backport of AJP fixes

jetty-6.0.1 - 24 September 2006
 + JETTY-112 ContextHandler checks if started
 + JETTY-113 support optional query char encoding on requests
 + JETTY-114 removed utf8 characters from code
 + JETTY-115 Fixed addHeader
 + JETTY-121 init not called on externally constructed servlets
 + JETTY-124 always initialize filter caches
 + Factored ErrorPageErrorHandler out of WebAppContext
 + fixed ClassCastException in JAASUserRealm.setRoleClassNames(String[])
 + fixed isUserInRole checking for JAASUserRealm
 + Improved charset handling in URLs
 + JETYY-120 SelectChannelConnector closes all connections on stop
 + minor optimization of bytes to UTF8 strings
 + Refactored ErrorHandler to avoid statics

jetty-6.0.0 - 10 September 2006
 + Conveniance builder methods for listeners and filters
 + Plugin shutdown context before stopping it.
 + SocketConnector closes all connections in doStop
 + Transforming classloader does not transform resources.

jetty-6.0.0rc4 - 05 September 2006
 + JETTY-107 Poor cast in SessionDump demo
 + bind jetty-env.xml entries to java:comp/env
 + Set charset on error pages

jetty-6.0.0rc3 - 01 September 2006
 + JETTY-68 Complete request after sendRedirect
 + JETTY-104 (raised glassfish ISSUE-1044) hide JSP forced path attribute
 + Avoid double error handling of Bad requests
 + don't warn for content length on head requests
 + JETTY-103
 + Less verbose handling of BadResources from bad URLs
 + Move MailSessionReference to org.mortbay.naming.factories
 + pulled 6.0.0 branch
 + Transferred the sslengine patch from the patches directory to extras

jetty-6.0.0rc2 - 25 August 2006
 + added org.apache.commons.logging package to system classes that can't be
   overridden by a webapp classloader
 + Destroy HttpConnection to improve buffer pooling
 + Direct buffer useage is optional
 + Fixed NPE when no resource cache
 + Moved more utility packagtes to the util jar
 + mvn -Djetty.port=x jetty:run uses port number given for the default
   connector
 + Refactored WebXmlConfiguration to allow custom web.xml resource
 + Timestamp in StdErrLog
 + use mvn -Dslf4j=false jetty:run to disable use of slf4j logging with
   jdk1.4/jsp2.0

jetty-6.0.0rc1 - 16 August 2006
 + JETTY-85 JETTY-86 (TrustManager and SecureRandom are now configurable;
   better handling of null/default values)
 + add <requestLog> config param to jetty plugin
 + added modules/spring with XmlBeanFactory configuration
 + Added simple ResourceHandler and FileServer example
 + added start of cometd implementation (JSON only)
 + added start of grizzly connector
 + Added TransformingWebAppClassLoader for spring 2.0 byte code modification
   support
 + Allow direct filling of buffers for uncached static content.
 + Change path mapping so that a path spec of /foo/* does not match /foo.bar :
   JETTY-88
 + -DSTOP.PORT must be specified.
 + fixed bug that caused Response.setStatus to ignore the provided message
 + Fixed FD leak for bad TCP acks. JETTY-63
 + JETTY-87
 + JETTY-90
 + JETTY-91
 + moved optional modules to extras
 + parse jsp-property-group in web.xml for additional JSP servlet mappings
 + protected setContentType from being set during include
 + refactored resource cache
 + removed org.mortbay. from context system classes configuration
 + removed support for lowResources from SelectChannelConnector
 + Support for binding References and Referenceables and javax.mail.Sessions in
   JNDI

jetty-6.0.0rc0 - 07 July 2006
 + add ability to have a lib/ext dir from which to recursively add all jars and
   zips to the classpath
 + Added 8 random letters&digits to Jetty-generated tmp work dir name to ensure
   uniqueness
 + added html module from jetty 5 - but deprecated until maintainer found
 + Added maximum limit to filter chain cache.
 + added setters and getters on SessionManager API for session related config:
   cookie name, url parameter name, domain, max age and path.
 + added StatisticsHandler and statistics on Connector.
 + Added WebAppContextClassLoader.newInstance to better support exensible
   loaders.
 + allow <key> or <name> in <systemProperty> for plugin
 + changed ServletContext.getResourcePaths()  to not return paths containing
   double slashes
 + change name of generated tmp directory to be
   "Jetty_"+host+"_"+port+"_"+contextpath+"_"+virtualhost
 + change prefix from "jetty6" to just "jetty" for plugin: eg is now mvn
   jetty:run
 + Cleaned up idle expiry.
 + ContextHandlerCollection addContext and setContextClass
 + Discard excess bytes in header buffer if connection is closing
 + Do not wrap EofException with EofException
 + ensure explicitly set tmp directory called "work" is not deleted on exit
 + Ensure mvn clean cleans the build
 + ensure war is only unpacked if war is newer than "work" directory
 + fixed classesDirectory param for maven plugin to be configurable
 + fixed HttpGenerator convertion of non UTF-8: JETTY-82
 + immutable getParameterMap()
 + patch to allow Jetty to use JSP2.1 from Glassfish instead of Jasper from
   Tomcat
 + refactor HttpChannelEndPoint in preparation for SslEngine
 + reverse order for destroy event listeners
 + simplified jetty.xml with new constructor injections
 + Simplified Servlet Context API
 + Simplify runtime resolution of JSP library for plugin
 + Ssl algorithm taken from system property
 + support <load-on-startup> for SingleThreadModel
 + support graceful shutdown
 + Threadpool does not need to be a LifeCycle
 + Updated javax code from
   http://svn.apache.org/repos/asf/tomcat/tc6.0.x/trunk/java/javax@417727

jetty-6.0.0beta17 - 01 June 2006
 + Added clover reports and enough tests to get >50% coverage
 + Added config to disable file memory mapped buffers for windows
 + Added Request.isHandled()
 + BoundedThreadPool.doStop waits for threads to complete
 + Connector lowResourceMaxIdleTime  implemented.
 + ContextHandler.setConnectors replace setHosts
 + Default servlet checks for aliases resources
 + don't reset headers during forward
 + Fixed IE SSL issue.
 + Flush will flush all bytes rather than just some.
 + Implemented runAs on servlets
 + Protected WEB-INF and META-INF
 + Recovered repository from Codehaus crash
 + Refactored Synchronization of SelectChannelConnector

jetty-6.0.0beta16 - 12 May 2006
 + remove a couple of System.err.printlns
 + replace backwards compativle API in UrlEncoded

jetty-6.0.0beta15 - 11 May 2006
 + Added <scanTargets> parameter to allow other locations to scan for plugin
 + Added automatic scan of all WEB-INF/jetty-*.xml files for plugin
 + Added embedded examples
 + Added Server attribute org.mortbay.jetty.Request.maxFormContentSize
 + Added taglib resources to 2.1 jsp api jar
 + Added ThrottlingFilter and fixed race in Continuations
 + Added --version to start.jar
 + ContextHandler.setContextPath can be called after start.
 + don't accept partial authority in request line.
 + enforce 204 and 304 have no content
 + Fixed handling of params after forward
 + Improved HttpException
 + improved MBeanContainer object removal
 + improved MBean names
 + improved support for java5 jconsole
 + Major refactor to simplify Server and handler hierarchy
 + Moved more resources to resources
 + readded BoundedThreadPool shrinking (and then fixed resulting deadlock)
 + removed SelectBlockingChannelConnector (unmaintained)
 + Renamed NotFoundHandler to DefaultHandler
 + Reset of timer task clears expiry
 + Session scavenger threads from threadpool
 + setSendServerVersion method added to Server to control sending of Server:
   http header
 + Simplified DefaultServlet static content buffering
 + Thread names include URI if debug set

jetty-6.0.0beta14 - 09 April 2006
 + added configurability for webdefault.xml in maven plugin
 + Added Jasper 2.1 as jesper (jasper without JCL)
 + added jetty-util.jar module
 + Added JSP 2.1 APIs from apache
 + added ProxyServlet
 + added reset to Continuation
 + added support for stopping jetty using "java -jar start.jar --stop"
 + adding InvokerServlet
 + Change tmp dir of plugin to work to be in line with jetty convention
 + fixed forward bug (treated as include)
 + fixed HttpField iterator
 + fixed priority of port from url over host header
 + ignore dirs and files that don't exist in plugin scanner
 + implemented request.isUserInRole
 + improved contentType handling and test harness
 + Modify plugin to select JSP impl at runtime
 + moved test webapps to examples directory
 + securityHandler removed if not used.
 + Started readding logging to jesper using jdk logging
 + stop JDBCUserRealm coercing all credentials to String
 + Use start.config to select which JSP impl at runtime based on jdk version

jetty-6.0.0beta12 - 16 March 2006
 + Added JSP2.0 demos to test webapp
 + Added provider support to SslListener
 + Fixed error handling in error page
 + Fixed JettyPlus for root contexts
 + Fixed maven plugin JNDI for redeploys
 + Fixed tld discovery for plugin (search dependencies)
 + Log ERROR for runtimeExceptions
 + Upgraded jasper to 5.5.15

jetty-6.0.0beta11 - 14 March 2006
 + Added HttpURI and improved UTF-8 parsing.
 + added JAAS
 + added missing Configurations for maven plugin
 + added patch to use joda-time
 + added webapp-specific JNDI entries
 + fixed ; decoding in URIs
 + fixed FORM authentication
 + moved dtd and xsd to standard javax location
 + refactored configuration files and start()
 + refactored session ID management
 + refactored writers and improved UTF-8 generation.

jetty-6.0.0beta10 - 25 February 2006
 + added getLocalPort() to connector
 + Added support for java:comp/env
 + Added support for pluggable transaction manager
 + Additional accessors for request logging
 + Fixed content-type for range requests
 + Fixed default servlet handling of includes
 + Fix for myfaces and include with close
 + Fix for sf1435795 30sec delay from c taylor
 + Fix http://jira.codehaus.org/browse/JETTY-6. hi byte reader
 + Fix sf1431936 don't chunk the chunk
 + Forward masks include attributes and vice versa
 + Updates javax to MR2 release

jetty-6.0.0beta9 - 09 February 2006
 + Added CGI servlet.
 + Added request log.
 + Added TLD tag listener handling.
 + Continuation cleanup
 + Fixed dispatch of wrapped requests.
 + Fixed double flush of short content.
 + fixed setLocale bug sf1426940
 + Fixed unraw decoding of query string
 + Force a tempdir to be set.
 + Force jasper scratch dir.
 + PathMap for direct context mapping.
 + Refactored chat demo and upgraded prototype.js

jetty-6.0.0beta8 - 24 January 2006
 + conveniance addHandler removeHandler methods
 + fixed bug in overloaded write method on HttpConnection (reported against
   Tapestry4.0)
 + fixed dispatch of new session problem. sf:1407090
 + Handle pipeline requests without hangs
 + hid org.apache.commons.logging and org.slf4j packages from webapp
 + improve buffer return mechanism.
 + improved caching of content types
 + maven-jetty6-plugin: ensure compile is done before invoking jetty
 + maven-jetty6-plugin: support all types of artifact dependencies
 + maven-jetty6-plugin stopped transitive inclusion of log4j and
   commons-logging from commons-el for jasper
 + patch to remove spurious ; in HttpFields
 + reinstated rfc2616 test harness
 + Removed queue from thread pool.

jetty-6.0.0Beta7
 + Faster header name lookup
 + Fixed infinite loop with chunk handling
 + maven-jetty6-plugin added tmpDirectory property
 + maven-jetty6-plugin stopped throwing an error if there is no target/classes
   directory
 + null dispatch attributes not in names
 + reduced info verbosity
 + removed singleton Container

jetty-6.0.0Beta6
 + Fixed issue with blocking reads
 + Fixed issue with unknown headers
 + optimizations

jetty-6.0.0Beta5
 + Added management module for mbeans
 + Fixed writer char[] creations
 + Moved to SVN

jetty-6.0.0Beta4
 + CVE-2006-2758 Fixed JSP visibility security issue.
 + Improved jetty-web.xml access to org.mortbay classes.
 + Jasper 5.5.12
 + System property support in plugin

jetty-6.0.0Beta3
 + Fixed classloader issue with server classes
 + Fixed error in block read
 + Named dispatch.

jetty-6.0.0Beta2
 + Improved buffer return
 + Improved reuse of HttpField values and cookies.
 + loosely coupled with JSP servlet
 + loosely coupled with SLF4J
 + merged util jar back into jetty jar
 + Simpler continuation API

jetty-6.0.0Beta1
 + Error pages
 + Implemented all listeners
 + maven2 plugin
 + Multiple select sets
 + refactored start/stop
 + Servlet 2.5 API
 + shutdown hook
 + SSL connector
 + Virtual hosts

jetty-6.0.0Beta0
 + Dispatcher parameters
 + Fixed blocking read
 + Maven 2 build
 + UTF-8 encoding for URLs

jetty-6.0.0APLPA3
 + Added demo for Continuations
 + Jasper and associated libraries.

jetty-6.0.0ALPHA2
 + Continuations - way cool way to suspend a request and retry later.
 + Dispatchers
 + Security

jetty-6.0.0ALPHA1
 + Filters
 + web.xml handling

jetty-6.0.0ALPHA0
 + file may be sent as sent is a single operation.
 + Improved "dependancy injection" and "inversion of control" design of
   components
 + Improved "interceptor" design of handlers
 + Missing Request Dispatchers
 + Missing Security
 + Missing war support
 + Missing web.xml based configuration
 + Optional use of NIO Buffering so that efficient direct buffers and memory
   mapped files can be used.
 + Optional use of NIO gather writes, so that for example a HTTP header and a
   memory mapped
 + Optional use of NIO non-blocking scheduling so that threads are not
   allocated per connection.
 + Smart split buffer design allows large buffers to only be allocated to
   active connections. The resulting memory savings allow very large buffers to
   be used, which increases the chance of efficient asynchronous flushing and
   of avoiding chunking.
 + Totally rearchitected and rebuilt, so 10 years of cruft could be removed!

jetty-5.1.11RC0 - 05 April 2006
 + Added provider support to SslListener
 + Fixed AJP handling of ;jsessionid.
 + force close with shutdownOutput for win32
 + improved contentType param handling
 + logging improvements for servlet and runtime exceptions
 + NPE protection if desirable client certificates
 + stop JDBCUserRealm forcing all credentials to be String

jetty-5.1.10 - 05 January 2006
 + Fixed path aliasing with // on windows.
 + Fix for AJP13 with encoded path
 + Fix for AJP13 with multiple headers
 + Put POST content default back to iso_8859_1. GET is UTF-8 still
 + Remove null dispatch attributes from getAttributeNames

jetty-4.2.25 - 04 January 2006
 + Fixed aliasing of // for win32

jetty-5.1.9 - 07 December 2005
 + Fixed wantClientAuth(false) overriding netClientAuth(true)

jetty-6.0.0betaX
 + See http://jetty.mortbay.org/jetty6 for 6.0 releases

jetty-5.1.8 - 07 December 2005
 + Fixed space in URL issued created in 5.1.6

jetty-5.1.7 - 07 December 2005

jetty-5.1.7rc0 - 06 December 2005
 + better support for URI character encodings
 + char encoding for MultiPartRequest
 + fixed merging of POST params in dispatch query string.
 + improved server stats
 + JSP file servlet mappings copy JspServlet init params.
 + Prefix servlet context logs with org.mortbay.jetty.context
 + protect from NPE in dispatcher getValues
 + Updated to 2.6.2 xerces
 + use commons logging jar instead of api jar.

jetty-5.1.6 - 18 November 2005
 + CVE-2006-2758 Fixed JSP visibility security issue.
 + Improved jetty-web.xml access to org.mortbay classes.

jetty-5.1.5 - 10 November 2005
 + Improved mapping of JSP files.
 + Improved shutdown hook
 + Improved URL Decoding

jetty-5.1.5rc2 - 07 October 2005
 + ProxyHandler can handle chained proxies
 + public ServerMBean constructor
 + ReFixed merge of Dispatcher params
 + Response.setLocale will set locale even if getWriter called.
 + Reverted dispatcher params to RI rather than spec behaviour.
 + unsynchronized ContextLoader
 + UTF-8 encoding for URLs

jetty-5.1.5rc1 - 23 August 2005
 + Encoded full path in ResourceHandler directory listing
 + Fixed 100-continues with chunking and early commit
 + Fixed illegal state with chunks and 100 continue - Tony Seebregts
 + Fixed merge of Dispatcher parameters
 + Fixed PKCS12Import input string method
 + handle extra params after charset in header
 + Release commons logging factories when stopping context.
 + upgraded to commons logging 1.0.4

jetty-5.1.5rc0 - 16 August 2005
 + Applied ciphersuite patch from tonyj
 + Authenticators use servlet sendError
 + CGI sets SCRIPT_FILENAME
 + Expect continues only sent if input is read.
 + Facade over commons LogFactory so that discovery may be avoided.
 + Fixed component remove memory leak for stop/start cycles
 + HttpTunnel timeout
 + NPE protection for double stop in ThreadedServer

jetty-5.1.4 - 05 June 2005
 + Change JAAS impl to be more flexible on finding roles
 + Fixed FTP close issue.
 + ModelMBean handles null signatures
 + NPE protection in ThreadedServer
 + set classloader during webapp doStop
 + setup MX4J with JDK1.5 in start.config

jetty-5.1.4rc0 - 19 April 2005
 + Allow ServletHandler in normal HttpContext again.
 + HttpServer delegates component handling to Container.
 + More protection from null classloaders.
 + ServletHttpContext correctly calls super.doStop.
 + Stop start.jar putting current directory on classpath.
 + Turn off web.xml validation for JBoss.

jetty-5.1.3 - 07 April 2005
 + Some minor code janitorial services

jetty-4.2.24 - 07 April 2005

jetty-5.1.3rc4 - 31 March 2005
 + Allow XmlConfiguration to start with no object.
 + make java:comp/env immutable for webapps as per J2EE spec
 + Moved servlet request wrapping to enterContextScope for geronimo security
 + refixed / mapping for filters
 + rework InitialContextFactory to use static 'default' namespace
 + updated to mx4j 3.0.1

jetty-5.1.3rc3 - 20 March 2005
 + fixed "No getter or setter found" mbean errors
 + removed accidental enablement of DEBUG for JettyPlus jndi in
   log4j.properties

jetty-5.1.3rc2 - 16 March 2005
 + Fixed context to _context refactory error
 + Updated JSR154Filter for ERROR dispatch

jetty-5.1.3rc1 - 13 March 2005
 + Fixed principal naming in FormAuthenticator
 + Fixed typo in context-param handling.
 + JettyPlus updated to JOTM 2.0.5, XAPool 1.4.2
 + update to demo site look and feel.

jetty-4.2.24rc1
 + Fixed principal naming in FormAuthenticator

jetty-5.1.3rc0 - 08 March 2005
 + Added logCookie and logLatency support to NCSARequestLog
 + Added new JAAS callback to allow extra login form fields in authentication
 + Added simple xpath support to XmlParser
 + Added SslListener for 1.4 JSSE API.
 + Added TagLibConfiguration to search for listeners in TLDs.
 + Allow system and server classes to be configured for context loader.
 + Fixed HTAccess crypt salt handling.
 + Fixed JSR154 error dispatch with explicit pass of type.
 + Fixed moderate load preventing ThreadPool shrinking.
 + Fixed rollover filename format bug
 + Flush filter chain caches on servlet/filter change
 + IOException if EOF read during chunk.

jetty-4.2.24rc0 - 08 March 2005
 + Added logCookie and logLatency support to NCSARequestLog
 + Back ported Jetty 5 ThreadedServer and ThreadPool

jetty-5.1.2 - 18 January 2005
 + Added id and ref support to XmlConfiguration
 + Apply patch #1103953
 + Cleaned up AbstractSessionManager synchronization.
 + Fixed potential concurrent login problem with JAAS

jetty-4.2.23 - 16 January 2005
 + Cleaned up AbstractSessionManager synchronization.
 + Fixed potential concurrent login problem with JAAS

jetty-5.1.2pre0 - 22 December 2004
 + Added global invalidation to AbstractSessionManager
 + Fixed case of Cookie parameters
 + Fixed suffix filters
 + Modified useRequestedID handling to only use IDs from other contexts
 + Support Secure and HttpOnly in session cookies
 + UnavailableException handling from handle

jetty-4.2.23RC0 - 17 December 2004
 + Added LogStream to capture stderr and stdout to logging
 + Build unsealed jars
 + LineInput handles readers with small internal buffer
 + Support Secure and HttpOnly in session cookies

jetty-5.1.1 - 01 December 2004

jetty-5.1.1RC1
 + Allow double // within URIs
 + Applied patch for MD5 hashed credentials for MD5
 + Fixed ordering of filters with multiple interleaved mappings.
 + Made more WebApplicationHandle configuration methods public.
 + Some minor findbugs code cleanups

jetty-5.1.1RC0 - 17 November 2004
 + added new contributed shell start/stop script
 + excluded ErrorPageHandler from standard build in extra/jdk1.2 build
 + fix commons logging imports to IbmJsseListener
 + fix for adding recognized EventListeners

jetty-5.1.0 - 14 November 2004

jetty-5.1.RC1 - 24 October 2004
 + Allow JSSE listener to be just confidential or just integral.
 + Allow multiple accepting threads
 + Build unsealed jars
 + default / mapping does not apply to Filters
 + Fixed NPE for null contenttype
 + improved clean targets
 + many minor cleanups suggested from figbug utility
 + Partially flush writers on every write so content length can be detected.
 + when committed setHeader is a noop rather than IllegalStateException

jetty-5.1.RC0 - 11 October 2004
 + Added filter chain cache
 + Added JSR77 servlet statistic support
 + Added LifeCycle events and generic container.
 + Added LogStream to capture stderr and stdout to logging
 + Fixed HTAccessHandler
 + Fixed many minor issues from J2EE 1.4 TCK testing See sf.net bugs 1031520 -
   1032205
 + JBoss 4.0.0 support
 + LineInput handles readers with small internal buffer
 + Refactored, simplified and optimized HttpOutputStream
 + Refactored webapp context configurations
 + Upgraded to ant-1.6 for jasper

jetty-5.0.0 - 10 September 2004

jetty-5.0.RC4 - 05 September 2004
 + Fixed configuration of URL alias checking
 + JettyJBoss: Use realm-name from web.xml if present, otherwise use
   security-domain from jboss-web.xml

jetty-5.0.RC3 - 28 August 2004
 + Added parameters for acceptQueueSize and lowResources level.
 + Always say close for HTTP/1.0 non keep alive.
 + Changed default URI encoding to UTF-8
 + DIGEST auth handles qop, stale and maxNonceAge.
 + fixed deployment of ejb-link elements in web.xml with jboss
 + fixed jaas logout for jetty-jboss
 + Fixes to work with java 1.5
 + JettyPlus addition of pluggable DataSources
 + JettyPlus upgrade to XAPool 1.3.3. and HSQLDB 1.7.2
 + Less verbose warning for non validating xml parser.
 + Update to jasper 5.0.27

jetty-4.2.22
 + Added parameters for acceptQueueSize and lowResources level.
 + fixed deployment of ejb-link elements in web.xml for jboss
 + fixed jaas logout for jetty-jboss integration

jetty-5.0.RC2 - 02 July 2004
 + add JMX support for JettyPlus
 + add listing of java:comp/env for webapp with JMX
 + Default servlet may use only pathInfo for resource
 + Error dispatchers are always GET requests.
 + Fixed DIGEST challenge delimiters
 + Fixed JAAS logout
 + Fixed no-role security constraint combination.
 + Fixed session leak in j2ee
 + Fix to use runas roles during servlet init and destroy
 + HTAccess calls UnixCrypt correctly
 + HttpContext sendError for authentication errors
 + integrated jetty-jboss with jboss-3.2.4
 + make choice of override of JNDI ENC entries: config.xml or web.xml
 + OPTIONS works for all URLs on default servlet

jetty-4.2.21 - 02 July 2004
 + add JMX support for JettyPlus
 + add listing of java:comp/env for webapp with JMX
 + Fixed JAAS logout
 + integrated jetty-jboss with jboss-3.2.4
 + make choice of override of JNDI ENC entries: config.xml or web.xml

jetty-5.0.RC1 - 24 May 2004
 + added extra/etc/start-plus.config to set up main.class for jettyplus
 + Changed to apache 2.0 license
 + Fixed HTTP tunnel timeout setting.
 + FORM auth redirects to context on a re-auth
 + Handle multiple virutal hosts from JBoss 3.2.4RC2
 + Improved handling of exception from servlet init.
 + maxFormContentLength may be unlimited with <0 value

jetty-4.2.20 - 22 May 2004
 + Fixed HTTP tunnel timeout setting.
 + FORM auth redirects to context on a re-auth
 + Improved handling of exception from servlet init.
 + maxFormContentLength may be unlimited with <0 value

jetty-5.0.0RC0 - 07 April 2004
 + Changed dist naming convention to lowercase
 + Default servlet respectes servlet path
 + Factored out XML based config from WebApplicationContext
 + Fixed Default servlet for non empty servlet paths
 + Fixed DOS problem
 + Fixed j2se 1.3 problem with HttpFields
 + Fixed setCharacterEncoding for parameters.
 + Forced close of connections over stop/start
 + Improved RequestLog performance
 + ProxiedFor field support added to NCSARequestLog
 + ServletContext attributes wrap HttpContext attributes.
 + Updated jasper to 5.0.19
 + Updated JettyPlus to JOTM 1.4.3 (carol-1.5.2, xapool-1.3.1)
 + Updated mx4j to V2
 + Worked around bad jboss URL handler in XMLParser

jetty-4.2.20RC0 - 07 April 2004
 + Changed dist naming convention to lowercase
 + Fixed Default servlet for non empty servlet paths
 + Forced close of connections over stop/start
 + HttpFields protected headers
 + ProxiedFor field support added to NCSARequestLog
 + Worked around bad jboss URL handler in XMLParser

jetty-4.2.19 - 19 March 2004
 + Fixed DOS attack problem

jetty-5.0.beta2 - 12 February 2004
 + Added experimental NIO listeners again.
 + Added log4j context repository to jettyplus
 + Added skeleton JMX MBean for jetty plus
 + FileResource better handles non sun JVM
 + Fixed busy loop in threadpool run
 + fixed filter dispatch configuration.
 + Fixed HEAD with empty chunk bug.
 + Fixed jetty.home/work handling
 + fixed lazy authentication with FORMs
 + Fixed SessionManager init
 + Fixed setDate thread safety
 + Improved low thread handling
 + Monitor closes socket before exit
 + NPE guard for no-listener junit deployment
 + Reorganized ServletHolder init
 + RequestDispatcher uses request encoding for query params
 + Updated to Japser 5.0.16

jetty-4.2.18 - 01 March 2004
 + Added log4j context repository to jettyplus
 + Default servlet respectes servlet path
 + Fixed j2se 1.3 problem with HttpFields
 + Improved log performance
 + NPE guard for no-listener junit deployment
 + Suppress some more IOExceptions

jetty-4.2.17 - 01 February 2004
 + Fixed busy loop in threadpool run
 + Reorganized ServletHolder init

jetty-4.2.16 - 30 January 2004
 + FileResource better handles non sun JVM
 + Fixed HttpTunnel for JDK 1.2
 + Fixed setDate multi-cpu race
 + Improved low thread handling
 + Monitor closes socket before exit
 + RequestDispatcher uses request encoding for query params
 + Update jasper to 4.1.29

jetty-5.0.beta1 - 24 December 2003
 + Added patch for JBoss realm single sign on
 + Env variables for CGI
 + Fixed UnixCrypt handling in HTAccessHandler
 + Removed support for old JBoss clustering
 + Reorganized FAQ
 + SecurityConstraints not reset by stop() on custom context

jetty-4.2.15 - 24 December 2003
 + Added patch for JBoss realm single sign on
 + Environment variables for CGI
 + Fixed UnixCrypt handling in HTAccessHandler
 + Removed support for old JBoss clustering
 + SecurityConstraints not reset by stop() on custom context

jetty-5.0.beta0 - 22 November 2003
 + Added MsieSslHandler to handle browsers that don't grok persistent SSL (msie
   5)
 + Added org.mortbay.http.ErrorHandler for error pages.
 + Allow per listener handlers
 + Expire pages that contain set-cookie as per RFC2109 recommendation
 + Fixed init race in HttpFields cache
 + JBoss integration uses writer rather than stream for XML config handling
 + PathMap uses own Map.Entry impl for IBM JVMs
 + Protect ThreadPool.run() from interrupted exceptions
 + Removed support for HTTP trailers
 + Removed the CMR/CMP distributed session implementation
 + Respect content length when decoding form content.
 + Updated jasper to 5.0.14beta
 + Use ${jetty.home}/work or WEB-INF/work for temp directories if present

jetty-4.2.15rc0 - 22 November 2003
 + Added org.mortbay.http.ErrorHandler for error pages.
 + JsseListener checks UserAgent for browsers that can't grok persistent SSL
   (msie5)
 + PathMap uses own Map.Entry impl for IBM JVMs
 + Protect ThreadPool.run() from interrupted exceptions
 + Race in HttpFields cache
 + Removed the CMR/CMP distributed session implementation
 + Use ${jetty.home}/work or WEB-INF/work for temp directories if present

jetty-4.2.14 - 04 November 2003
 + Expire pages that contain set-cookie as per RFC2109 recommendation
 + Fixed NPE in SSO
 + JBoss integration uses writer rather than stream for XML config handling
 + respect content length when decoding form content.

jetty-5.0.alpha3 - 19 October 2003
 + Allow customization of HttpConnections
 + Failed requests excluded from duration stats
 + FileClassPath derived from walk of classloader hierarchy.
 + Fixed null pointer if no sevices configured for JettyPlus
 + Implemented security constraint combinations
 + Lazy authentication if no auth constraint.
 + Priority added to ThreadPool
 + replaced win32 service with http://wrapper.tanukisoftware.org
 + Restore servlet handler after dispatch
 + Reworked Dispatcher to better support cross context sessions.
 + Set TransactionManager on JettyPlus datasources and pools
 + Updated jasper and examples to 5.0.12
 + Use File.toURI().toURL() when jdk 1.2 alternative is available.

jetty-4.2.14RC1 - 19 October 2003
 + Added UserRealm.logout and arrange for form auth
 + Allow customization of HttpConnections
 + Failed requests excluded from
 + Reworked Dispatcher to better support cross context sessions.

jetty-4.2.14RC0 - 07 October 2003
 + Build fileclasspath from a walk of the classloaders
 + cookie timestamps are in GMT
 + Correctly setup context classloader in cross context dispatch.
 + Fixed comments with embedded double dashes on jettyplus.xml file
 + Fixed handling of error pages for IO and Servlet exceptions
 + Fixed null pointer if no sevices configured for JettyPlus
 + Priority on ThreadedServer
 + Put a semi busy loop into proxy tunnels for IE problems
 + replaced win32 service with http://wrapper.tanukisoftware.org
 + Set TransactionManager on JettyPlus datasources and pools
 + updated extra/j2ee to jboss 3.2.1+
 + Use File.toURI().toURL() when jdk 1.2 alternative is available.

jetty-5.0.alpha2 - 19 September 2003
 + Correctly setup context classloader in cross context dispatch.
 + Fixed error page handling of IO and Servlet exceptions.
 + Implemented ServletRequestListeners as optional filter.
 + Improved JMX start.
 + minor doco updates.
 + Moved error page mechanism to be webapp only.
 + moved mailing lists to sourceforge.
 + MultipartRequest supports multi value headers.
 + Put a semi busy loop into proxy tunnels for IE problems
 + Turn off validation without non-xerces errors
 + Update jakarta examples
 + Use commons logging.
 + Use log4j if extra is present.
 + XML entity resolution uses URLs not Resources

jetty-5.0.alpha1 - 12 August 2003
 + Implemented locale encoding mapping.
 + Improve combinations of Security Constraints
 + Server javadoc from war
 + Switched to mx4j
 + Synced with 4.2.12
 + Updated to Jasper 5.0.7

jetty-5.0.alpha0 - 16 July 2003
 + Compiled against 2.4 servlet spec.
 + Implemented Dispatcher forward attributes.
 + Implemented filter-mapping <dispatcher> element
 + Implemented remote/local addr/port methods
 + Implemented setCharaterEncoding
 + Updated authentication so that a normal Principal is used.
 + updated to jasper 5.0.3

jetty-4.2.12 - 12 August 2003
 + Added missing S to some OPTIONS strings
 + Added open method to threaded server.
 + Fixed MIME types for chemicals
 + Fixed parameter ordering for a forward request.
 + Fixed up HTAccessHandler
 + FORMAuthenticator does 403 with empty error page.
 + Improved error messages from ProxyHandler
 + Padding for IE in RootNotFoundHandler
 + Removed protection of org.mortbay.http attributes
 + Restore max inactive interval for session manager

jetty-4.2.11 - 12 July 2003
 + Branched for Jetty 5 development.
 + Cookie params all in lower case.
 + Fixed race in servlet initialization code.
 + Prevent AJP13 from reordering query.
 + Simplified AJP13 connection handling.
 + Support separate Monitor class for start

jetty-4.2.10 - 07 July 2003
 + Updates to JettyPlus documentation
 + Updates to Jetty tutorial for start.jar, jmx etc

jetty-4.2.10pre2 - 04 July 2003
 + Addition of mail service for JettyPlus
 + Allow multiple security-role-ref elements per servlet.
 + Cleaned up alias handling.
 + Confidential redirection includes query
 + Fixed cookie handling for old cookies and safari
 + handle multiple security role references
 + Handle Proxy-Connection better
 + Improvement to JettyPlus config of datasources and connection pools
 + Many improvements in JettyPlus java:comp handling
 + Move to Service-based architecture for JettyPlus features
 + Re-implementation of JNDI
 + Restricted ports in ProxyHandler.
 + Session statistics
 + URI always encodes %
 + XmlConfiguration can get/set fields.

jetty-4.2.10pre1 - 02 June 2003
 + Added SSO implementation for FORM authentication.
 + Added stop.jar
 + Deprecated forced chunking.
 + Fixed AJP13 protocol so that request/response header enums are correct.
 + Fixed form auth success redirect after retry, introduced in 4.2.9rc1
 + Fixed JSP code visibility problem introduced in Jetty-4.2.10pre0
 + Fixed problem with shared session for inter context dispatching.
 + Form authentication remembers URL over 403
 + ProxyHandler has improved test for request content
 + Removed support of org.mortbay.http.User role.
 + Trace support is now optional (in AbstractHttpHandler).
 + WebApplicationContext does not reassign defaults descriptor value.

jetty-4.2.10pre0 - 05 May 2003
 + Added ability to override jetty startup class by using -Djetty.server on
   runline
 + Allow params in form auth URLs
 + Allow query params in error page URL.
 + Apply the append flag of RolloverFileOutputStream constructor.
 + Fixed CRLF bug in MultiPartRequest
 + Fixed table refs in JDBCUserRealm.
 + FORM Authentication is serializable for session distribution.
 + getAuthType maps the HttpServletRequest final strings.
 + getAuthType returns CLIENT_CERT instead of CLIENT-CERT.
 + Incorporate jetty extra and plus into build
 + Incorporate JettyPlus jotm etc into build.
 + Integrate with JAAS
 + Massive reorg of the CVS tree.
 + Merge multivalued parameters in dispatcher.
 + Moved Log4JLogSink into JettyPlus
 + New look and feel for www site.
 + ProxyHandler checks black and white lists for Connect.
 + RolloverFileOutputStream manages Rollover thread.
 + Updated to jasper jars from tomcat 4.1.24
 + Warn if max form content size is reached.

jetty-4.2.9 - 19 March 2003
 + Conditional headers check after /dir to /dir/ redirection.

jetty-4.2.9rc2 - 16 March 2003
 + Added X-Forwarded-For header in ProxyHandler
 + Allow dispatch to j_security_check
 + Defaults descriptor has context classloader set.
 + Fixed build.xml for source release
 + Made rfc2068 PUT/POST Continues support optional.
 + Updated included jmx jars

jetty-4.2.9rc1 - 06 March 2003
 + Added requestlog to HttpContext.
 + Added support for client certs to AJP13.
 + Added trust manager support to SunJsseListener.
 + Allow delegated creation of WebApplication derivations.
 + Check Data contraints before Auth constraints
 + Cleaned up includes
 + Dump servlet can load resources for testing now.
 + Optional 2.4 behaviour for sessionDestroyed notification.
 + ProxyHandler has black and white host list.
 + Reduced default context cache sizes (Total 1MB file 100KB).
 + Removed checking for single valued headers.
 + Stop proxy url from doing user interaction.
 + Turn request log buffering off by default.
 + Work around URLClassloader not handling leading /

jetty-4.2.8_01 - 18 February 2003
 + Added a SetResponseHeadersHandler, can set P3P headers etc.
 + Added MBeans for Servlets and Filters
 + Added option to resolve remote hostnames.  Defaults to off.
 + Default servlet can have own resourceBase.
 + Fixed AdminServlet to handle changed getServletPath better.
 + Fixed CGI servlet to handle multiple headers.
 + Moved ProxyHandler to the src1.4 tree
 + Patched first release of 4.2.8 with correct version number
 + ProxyHandler can handle multiple cookies.
 + Rolled back SocketChannelListener to 4.2.5 version

jetty-4.2.7 - 04 February 2003
 + Changed PathMap to conform to / getServletPath handling.
 + Fixed proxy tunnel for non persistent connections.
 + Relative sendRedirect handles trailing / correctly.
 + Upgraded to JSSE 1.0.3_01 to fix security problem.

jetty-4.2.6 - 24 January 2003
 + Added HttpContext.setHosts to restrict context by real interface.
 + Added MBeans for session managers
 + Added version to HttpServerMBean.
 + Allow AJP13 buffers to be resized.
 + ClientCertAuthentication updates request.
 + Fixed LineInput problem with expanded buffers.
 + Fixed rel sendRedirects for root context.
 + Improved SocketChannelListener contributed.
 + Improved synchronization on AbstractSessionManager.

jetty-4.2.5 - 14 January 2003
 + Added Log4jSink in the contrib directory.
 + Don't process conditional headers and ranges for includes
 + Fixed pathParam bug for ;jsessionid
 + Fixed requestedSessionId null bug.

jetty-4.2.4 - 04 January 2003
 + Added MBeans for handlers
 + Clear context attributes after stop.
 + Clear context listeners after stop.
 + Fixed stop/start handling of servlet context
 + HTAccessHandler checks realm as well as htpassword.
 + Reuse empty LogSink slots.
 + Upgraded jasper to 4.1.18
 + Use requestedSessionId as default session ID.

jetty-4.2.4rc0 - 12 December 2002
 + Added gzip content encoding support to Default and ResourceHandler
 + Added HttpContext.flushCache
 + Allow empty host header.
 + Avoid optional 100 continues.
 + Better access to session manager.
 + Character encoding handling for GET requests.
 + Cheap clear for HttpFields
 + Cleaned up some unused listener throws.
 + Code logs objects rather than strings.
 + Configurable root context.
 + Dir listings in UTF8
 + Fixed dir listing from jars.
 + Fixed isSecure and getScheme for SSL over AJP13
 + Fixed setBufferSize NPE.
 + Handle = in param values.
 + Handle chunked form data.
 + Implemented RFC2817 CONNECT in ProxyHandler
 + Improved ProxyHandler to the point is works well for non SSL.
 + Improved setBufferSize handling
 + Limit form content size.
 + Removed container transfer encoding handling.
 + RootNotFoundHandler to help when no context found.
 + Simplified ThreadedServer
 + Update jasper to 4.1.16beta
 + Use ThreadLocals for ByteArrayPool to avoid synchronization.
 + Use Version to reset HttpFields

jetty-4.2.3 - 02 December 2002
 + Added links to Jetty Powered page
 + added main() to org.mortbay.http.Version
 + Added PKCS12Import class to import PKCS12 key directly
 + Check form authentication config for leading /
 + Cleaner servlet stop to avoid extra synchronization on handle
 + Clean up of ThreadedServer.stop()
 + Fixed some typos
 + org.mortbay.http.HttpContext.FileClassPathAttribute
 + Removed aggressive threadpool shrinkage to avoid deadlock on SMP machines.
 + removed old HttpContext.setDirAllowed()
 + Updated bat scripts

jetty-4.2.2 - 20 November 2002
 + Added EOFException to reduce log verbosity on closed connections.
 + Avoided bad buffer status after closed connection.
 + Fixed handling of empty headers
 + Fixed sendRedirect for non http URLS
 + Fixed URI query recycling for persistent connections

jetty-4.2.1 - 18 November 2002
 + Fixed bad optimization in UrlEncoding
 + Re-enabled UrlEncoding test harnesses

jetty-4.2.0 - 16 November 2002
 + Added definitions for RFC2518 WebDav response codes.
 + Added upload demo to dump servlet.
 + Fixed AJP13 buffer size.
 + Fixed include of Invoker servlet.
 + Fixed remove listener bug.
 + Lowercase jsessionid for URLs only.
 + Made NCSARequestLog easier to extend.
 + Many more optimizations.
 + Removed jasper source and just include jars from 4.1.12
 + Removed remaining non portable getBytes() calls
 + Restrict 304 responses to seconds time resolution.
 + Use IE date formatting for speed.
 + Worked around JVM1.3 bug for JSPs

jetty-4.1.4 - 16 November 2002
 + Fixed ContextLoader parent delegation bug
 + Fixed Invoker servlet for RD.include
 + Fixed remove SocketListener bug.
 + Last modified handling uses second resolution.
 + Made NCSARequestLog simpler to extend.
 + Use IE date formatting for last-modified efficiency

jetty-4.2.0rc1 - 02 November 2002
 + Fixed ContextLoader parent delegation bug.
 + Fixed directory resource bug in JarFileResource.
 + Fixed firstWrite after commit.
 + Fixed problem setting the size of chunked buffers.
 + Fixed servletpath on invoker for named servlets.
 + Improved handling of 2 byte encoded characters within forms.
 + Recycling of HttpFields class.
 + Removed unused Servlet and Servlet-Engine headers.
 + Renamed Filter application methods.
 + Support default mime mapping defined by *

jetty-4.2.0rc0 - 24 October 2002
 + Added authenticator to admin.xml
 + Added embedded iso8859 writer to HttpOutputStream.
 + Fixed RolloverFileOutputStream without date.
 + Fixed SessionManager initialization
 + Fixed Session timeout NPE.
 + Greg's birthday release!
 + Removed duplicate classes from jar

jetty-4.1.3 - 24 October 2002
 + Added authenticator to admin.xml
 + Fixed RolloverFileOutputStream without date.
 + Fixed SessionManager initialization
 + Fixed Session timeout NPE.

jetty-4.0.6 - 24 October 2002
 + Clear interrupted status in ThreadPool
 + fixed forward attribute handling for jsp-file servlets
 + Fixed forward query string handling
 + Fixed handling of relative sendRedirect after forward.
 + Fixed setCharacterEncoding to work with getReader
 + Fixed virtual hosts temp directories.

jetty-4.2.0beta0 - 13 October 2002
 + 404 instead of 403 for WEB-INF requests
 + Allow %3B encoded ; in URLs
 + Allow anonymous realm
 + Build without jmx
 + Fixed bad log dir detection
 + Fixed caching of directories to avoid shared buffers.
 + Fix Session invalidation bug
 + FORM authentication sets 403 error page
 + getNamedDispatcher(null) returns containers default servlet.
 + New AJP13 implementation.
 + New Buffering implementation.
 + New ThreadPool implementation.
 + Removed Dispatcher dependancy on ServletHttpContext
 + Stop/Start filters in declaration order.
 + unquote charset in content type
 + Update jasper to 4.1.12 tag
 + Use "standard" names for default,jsp & invoker servlets.

jetty-4.1.2 - 13 October 2002
 + 404 instead of 403 for WEB-INF requests
 + Allow %3B encoded ; in URLs
 + Allow anonymous realm
 + Build without jmx
 + Fixed bad log dir detection
 + Fixed caching of directories to avoid shared buffers.
 + Fix Session invalidation bug
 + FORM authentication sets 403 error page
 + getNamedDispatcher(null) returns containers default servlet.
 + Some AJP13 optimizations.
 + Stop/Start filters in declaration order.
 + unquote charset in content type
 + Update jasper to 4.1.12 tag
 + Use "standard" names for default,jsp & invoker servlets.

jetty-4.1.1 - 30 September 2002
 + Avoid setting sotimeout for optimization.
 + Cache directory listings.
 + Deprecated maxReadTime.
 + Fixed client scripting vulnerability with jasper2.
 + Fixed infinite recursion in JDBCUserRealm
 + Fixed space in resource name handling for jdk1.4
 + Merged LimitedNCSARequestLog into NCSARequestLog
 + Moved launcher/src to src/org/mortbay/start
 + String comparison of If-Modified-Since headers.
 + Touch files when expanding jars

jetty-4.1.0 - 22 September 2002
 + Added LimitedNCSARequestLog
 + ClientCertAuthenticator protected from null subjectDN
 + Context Initparams to control session cookie domain, path and age.
 + Fixed AJP13 handling of mod_jk loadbalancing.
 + Fixed CGI+windows security hole.
 + Handle unremovable tempdir.
 + NCSARequest log buffered default
 + Sorted directory listings.
 + Stop servlets in opposite order to start.
 + Use javac -target 1.2 for normal classes
 + WEB-INF/classes before WEB-INF/lib

jetty-4.1.0RC6 - 14 September 2002
 + Added logon.jsp for no cookie form authentication.
 + Added redirect to welcome file option.
 + Cleaned up old debug.
 + Don't URL encode FileURLS.
 + Encode URLs of Authentication redirections.
 + Extended Session API to pass request for jvmRoute handling
 + Fixed problem with AJP 304 responses.
 + FormAuthenticator uses normal redirections now.
 + Improved HashUserRealm doco
 + Improved look and feel of demo

jetty-4.1.0RC5 - 08 September 2002
 + Added commandPrefix init param to CGI
 + AJP13Listener caught up with HttpConnection changes.
 + Implemented security-role-ref for isUserInRole.
 + Improved errors for misconfigured realms.
 + More cleanup in ThreadPool for idle death.

jetty-4.1.0RC4 - 30 August 2002
 + Created statsLock sync objects to avoid deadlock when stopping.
 + Included IbmJsseListener in the contrib directory.
 + Reverted to 302 for all redirections as all clients do not understand 303
 + Updated jasper2 to 4.1.10 tag.

jetty-4.1.0RC3 - 28 August 2002
 + Added buffering to request log
 + Added defaults descriptor to addWebApplications.
 + addWebApplications encodes paths to allow for spaces in file names.
 + Allow FORM auth pages to be within security constraint.
 + Allow WebApplicationHandler to be used with other handlers.
 + Created and integrated the Jetty Launcher
 + Fixed security problem for suffix matching with trailing "/"
 + Improved handling of path encoding in Resources for bad JVMs
 + Improved handling of PUT,DELETE & MOVE.
 + Made Resource canonicalize it's base path for directories

jetty-4.1.0RC2 - 20 August 2002
 + Added HttpListener.bufferReserve
 + Build ant, src and zip versions with the release
 + Clear interrupted status in ThreadPool
 + Conveninace setClassLoaderJava2Compliant method.
 + Fixed HttpFields cache overflow
 + Improved ByteArrayPool to handle multiple sizes.
 + Updated to Jasper2 (4_1_9 tag)
 + Use system line separator for log files.

jetty-4.1.0RC1 - 11 August 2002
 + Fixed forward query string handling
 + Fixed forward to jsp-file servlet
 + Fixed getContext to use canonical contextPathSpec
 + Fixed handling of relative sendRedirect after forward.
 + Fixed setCharacterEncoding to work with getReader
 + Improved the return codes for PUT
 + Made HttpServer serializable
 + Updated international URI doco
 + Updated jasper to CVS snapshot 200208011920

jetty-4.1.0RC0 - 31 July 2002
 + Added DigestAuthenticator
 + Added ExpiryHandler which can set a default Expires header.
 + Added link to a Jetty page in Korean.
 + Changed URI default charset back to ISO_8859_1
 + Fixed getRealPath for packed war files.
 + Restructured Password into Password and Credentials

jetty-4.0.5 - 31 July 2002
 + Fixed getRealPath for packed war files.
 + Fixed getRequestURI for RD.forward to return new URI.
 + Reversed order of ServletContextListener.contextDestroyed calls

jetty-4.1.B1 - 19 July 2002
 + Added 2.4 Filter dispatching support.
 + Added PUT,DELETE,MOVE support to webapps.
 + CGI Servlet, catch and report program invocation failure status.
 + CGI Servlet, fixed suffix mapping problem.
 + CGI Servlet, pass all HTTP headers through.
 + CGI Servlet, set working directory for exec
 + Moved dynamic servlet handling to Invoker servlet.
 + Moved webapp resource handling to Default servlet.
 + Reversed order of ServletContextListener.contextDestroyed calls
 + Sessions create attribute map lazily.
 + Support HTTP/0.9 requests again
 + Updated mini.http.jar target

jetty-3.1.9 - 15 July 2002
 + Allow doHead requests to be forwarded.
 + Fixed race in ThreadPool for minThreads <= CPUs

jetty-4.1.B0 - 13 July 2002
 + Added work around of JDK1.4 bug with NIO listener
 + Allow filter init to access servlet context methods.
 + close rather than disable stream after forward
 + Fixed close problem with load balancer.
 + Fixed ThreadPool bug when minThreads <= CPUs
 + Keep notFoundContext out of context mapping lists.
 + mod_jk FAQ
 + Moved 3rd party jars to $JETTY_HOME/ext
 + NCSARequestLog can log to stderr
 + RD.forward changes getRequestURI.
 + Stopped RD.includes closing response.

jetty-4.1.D2 - 24 June 2002
 + Added AJP13 listener for apache integration.
 + Allow comma separated cookies and headers
 + Back out Don't chunk 30x empty responses.
 + Better recycling of HttpRequests.
 + Conditional header tested against welcome file not directory.
 + Fixed ChunkableOutputStream close propagation
 + Improved ThreadedServer stopping on bad networks
 + Moved jmx classes from JettyExtra to here.
 + Protect session.getAttributeNames from concurrent modifications.
 + Set contextloader during webapplicationcontext.start
 + Support trusted external authenticators.
 + Use ThreadLocals to avoid unwrapping in Dispatcher.

jetty-4.0.4 - 23 June 2002
 + Back out change: Don't chunk 30x empty responses.
 + Conditional header tested against welcome file not directory.
 + Improved ThreadedServer stopping on bad networks

jetty-4.0.3 - 20 June 2002
 + Allow comma separated cookies and headers
 + Allow session manager to be initialized when set.
 + Better recycling of HttpRequests.
 + Fixed close propagation of on-chunked output streams
 + Fixed japanese locale
 + Force security disassociation.
 + Protect session.getAttributeNames from concurrent modifications.
 + WebapplicationContext.start sets context loader

jetty-4.1.D1 - 08 June 2002
 + Added simple buffer pool.
 + Don't chunk 30x empty responses.
 + Fixed /foo/../bar// bug in canonical path.
 + Fixed "" contextPaths in Dispatcher.
 + Merged ResourceBase and SecurityBase into HttpContext
 + Recycle servlet requests and responses
 + Removed race for the starting of session scavaging
 + Reworked output buffering to keep constant sized buffers.

jetty-4.0.2 - 06 June 2002
 + Added OptimizeIt plug
 + Don't chunk 30x empty responses.
 + Fixed /foo/../bar// bug in canonical path.
 + Fixed "" contextPaths in Dispatcher.
 + Fixed handler/context start order.
 + Fixed web.dtd references.
 + Removed race for the starting of session scavaging

jetty-3.1.8 - 06 June 2002
 + Fixed /foo/../bar// bug in canonical path.
 + Fixed no slash context redirection.
 + Fixed singled threaded dynamic servlets
 + Made SecurityConstraint.addRole() require authentication.

jetty-4.1.D0 - 05 June 2002
 + Added OptimizeIt plug.
 + Added TypeUtil to reduce Integer creation.
 + BRAND NEW WebApplicationHandler & WebApplicationContext
 + Experimental CLIENT-CERT Authenticator
 + Fixed handler/context start order.
 + Fixed web.dtd references.
 + General clean up of the API for for MBean getters/setters.
 + Removed the HttpMessage facade mechanism
 + Restructured ResourceHandler into ResourceBase
 + The 4.1 Series started looking for even more performance within the 2.3
   specification.

jetty-4.0.1 - 22 May 2002
 + Fixed "null" return from getRealPath
 + Fixed contextclassloader on ServletContextEvents.
 + OutputStreamLogSink config improvements
 + Support graceful stopping of context and server.
 + Updated jasper to 16 May snapshot

jetty-4.0.1RC2 - 14 May 2002
 + 3DES Keylength was being reported as 0. Now reports 168 bits.
 + Added confidential and integral redirections to HttpListener
 + Better error for jre1.3 with 1.4 classes
 + Cleaned up RD query string regeneration.
 + Fixed ServletResponse.reset() to resetBuffer.
 + Implemented the run-as servlet tag.

jetty-4.0.1RC1 - 29 April 2002
 + Avoid flushes during RequestDispatcher.includes
 + Better handling if no realm configured.
 + Expand ByteBuffer full limit with capacity.
 + Fixed double filtering of welcome files.
 + Fixed FORM authentication auth of login page bug.
 + Fixed setTempDirectory creation bug
 + Improved flushing of chunked responses

jetty-4.0.1RC0 - 18 April 2002
 + AbstractSessionManager sets contextClassLoader for scavanging
 + Added extract arg to addWebApplications
 + DTD allows static "Get" and "Set" methods to be invoked.
 + Extended facade interfaces to HttpResponse.sendError
 + Fixed delayed response bug: Stopped HttpConnection consuming input from
   timedout connection.
 + Moved basic auth handling to HttpRequest
 + Pass pathParams via welcome file forward for jsessionid
 + Set thread context classloader for webapp load-on-startup inits
 + Updated Jasper to CVS snapshot from Apr 18 18:50:59 BST 2002

jetty-4.0.0 - 22 March 2002
 + Added IPAddressHandler for IP restrictions
 + Jetty.sh cygwin support
 + Minor documentation updates.
 + Updated contributors.
 + Updated tutorial configure version

jetty-4.0.RC3 - 20 March 2002
 + Changed html attribute order for mozilla quirk.
 + ContextInitialized notified before load-on-startup servlets.
 + Fixed ZZZ offset format to +/-HHMM
 + JDBCUserRealm instantiates JDBC driver
 + Suppress WriterOutputStream warning.
 + Updated history

jetty-4.0.RC2 - 12 March 2002
 + Added experimental nio SocketChannelListener
 + Added skeleton load balancer
 + Disabled the Password EXEC mechanism by default
 + Dont try to extract directories
 + Fixed column name in JDBCUserRealm
 + Fixed empty referrer in NCSA log.
 + Fixed security constraint problem with //
 + Fixed version for String XmlConfigurations
 + Removed redundant sessionID check.
 + Remove last of the Class.forName calls.
 + Security FAQ

jetty-3.1.7 - 12 March 2002
 + Fixed security problem with constraints being bypassed with // in URLs

jetty-4.0.RC1 - 06 March 2002
 + Added ContentEncodingHandler for compression.
 + Call response.flushBuffer after service to flush wrappers.
 + contextDestroyed event sent before destruction.
 + Contributors list as an image to prevent SPAM!
 + Empty suffix for temp directory.
 + FileResource depends less on FilePermissions.
 + Fixed filter vs forward bug.
 + Fixed recursive DEBUG loop in Logging.
 + Improved efficiency of quality list handling
 + Minor changes to make HttpServer work on J2ME CVM
 + Simplified filter API to chunkable streams
 + Updated jetty.sh to always respect arguments.
 + Warn if jdk 1.4 classes used on JVM <1.4
 + WebApplication will use ContextLoader even without WEB-INF directory.
 + XmlParser is validating by default. use o.m.x.XmlParser.NotValidating
   property to change.

jetty-3.1.6 - 28 February 2002
 + Dispatcher.forward dispatches directly to ServletHolder to avoid premature
   exception handling.
 + Empty suffix for temp directory.
 + Fixed HttpFields remove bug
 + HttpResponse.sendError makes a better attempt at finding an error page.
 + Implemented 2.3 clarifications to security constraint semantics PLEASE
   REVIEW YOUR SECURITY CONSTRAINTS (see README).
 + LineInput can handle any sized marks
 + Set Listeners default scheme

jetty-4.0.B2 - 25 February 2002
 + Accept jetty-web.xml or web-jetty.xml in WEB-INF
 + Added LoggerLogSink to direct Jetty Logs to JDK1.4 Log.
 + Added optional JDK 1.4 src tree
 + Added org.mortbay.http.JDBCUserRealm
 + Added String constructor to XmlConfiguration.
 + Adjust servlet facades for welcome redirection
 + Improved default jetty.xml
 + Improve handling of unknown URL protocols.
 + Init classloader for JspServlet
 + Minor Jasper updates
 + o.m.u.Frame uses JDK1.4 stack frame handling
 + Simplified addWebApplication
 + Slightly more agressive eating unused input from non persistent connection.
 + Start ServletHandler as part of the FilterHandler start.
 + User / mapping rather than /* for servlet requests to static content

jetty-4.0.B1 - 13 February 2002
 + Added setClassLoader and moved getFileClassPath to HttpContext
 + getRequestURI returns encoded path
 + HttpConnection always eats unused bodies
 + LineInput waits for LF after CF if seen CRLF before.
 + Merged HttpMessage and Message
 + Servlet request destined for static content returns paths as default servlet
 + Suppress error only for IOExceptions not derivitives.
 + Updated examples webapp from tomcat
 + WriterOutputStream so JSPs can include static resources.

jetty-4.0.B0 - 04 February 2002
 + Added AbstractSessionManager
 + Added Array element to XMLConfiguration
 + Added hack for compat tests in watchdog for old tomcat stuff
 + Added index links to tutorial
 + Allow listener schemes to be set.
 + Common handling of TRACE
 + Factor out RolloverFileOutputStream from OutputStreamLogSink
 + Fixed HttpFields remove bug
 + Handle special characters in resource file names better.
 + HttpContext destroy
 + Implemented 2.3 security constraint semantics PLEASE REVIEW YOUR SECURITY
   CONSTRAINTS (see README).
 + Reduce object count and add hash width to StringMap
 + Release process builds JettyExtra
 + Removed triggers from Code.
 + Remove request logSink and replace with RequestLog using
   RolloverFileOutputStream
 + Renamed getHttpServers and added setAnonymous
 + Stop and remove NotFound context for HttpServer
 + Support Random Session IDs in HashSessionManager.
 + Updated crimson to 1.1.3
 + Updated tutorial and FAQ
 + Welcome file dispatch sets requestURI.
 + Welcome files may be relative

jetty-4.0.D4 - 14 January 2002
 + Added BlueRibbon campaign.
 + Added isAuthenticated to UserPrincipal
 + Extract WAR files to standard temp directory
 + Fixed noaccess auth demo.
 + FORM auth caches UserPrincipal
 + Handle ServletRequestWrappers for Generic Servlets
 + Improved handling of UnavailableException
 + Improved HttpResponsse.sendError error page matching.
 + Prevent output after forward
 + RequestDispatcher uses cached resources for include
 + URI uses UTF8 for % encodings.

jetty-4.0.D3 - 31 December 2001
 + cookies with maxAge==0 expire on 1 jan 1970
 + Corrected name to HTTP_REFERER in CGI Servlet.
 + DateCache handles misses better.
 + Fixed cached filter wrapping.
 + Fixed ContextLoader lib handling.
 + Fixed getLocale again
 + Fixed UrlEncoding for % + combination.
 + Generalized temp file handling
 + HttpFields uses DateCache more.
 + Made Frame members private and fixed test harness
 + Moved admin port to 8081 to avoid JBuilder
 + Patch jasper to 20011229101000
 + Removed limits on mark in LineInput.
 + setCookie always has equals

jetty-3.1.5 - 11 December 2001
 + Allow POSTs to static resources.
 + Branched at Jetty_3_1
 + cookies with maxage==0 expired 1 jan 1970
 + Fixed ChunableInputStream.resetStream bug.
 + Fixed formatting of redirectURLs for NS4.08
 + Ignore IO errors when trying to persist connections.
 + setCookie always has equals for cookie value
 + stopJob/killStop in ThreadPool to improve stopping ThreadedServer on some
   platforms.

jetty-4.0.D2 - 02 December 2001
 + added addWebApplications auto discovery
 + Allow POSTs to static resources.
 + Better handling of charset in form encoding.
 + Disabled last forwarding by setPath()
 + Fixed ChunableInputStream.resetStream bug.
 + Fixed formatting of redirect URLs.
 + Ignore IO errors when trying to persist connections.
 + Made the root context a webapplication.
 + Moved demo docroot/servlets to demo directory
 + New event model to decouple from beans container.
 + Removed Demo.java (until updated).
 + Removed ForwardHandler.
 + Removed most of the old doco, which needs to be rewritten and added again.
 + Removed Request set methods (will be replaced)
 + Restructured for demo and test hierarchies
 + stopJob/killStop in ThreadPool to improve stopping ThreadedServer on some
   platforms.

jetty-4.0.D1 - 14 November 2001
 + Added Context and Session Event Handling
 + Added FilterHandler
 + Added FilterHolder
 + Changed HandlerContext to HttpContext
 + Fixed bug with request dispatcher parameters
 + Fixed ServletHandler with no servlets
 + New ContextLoader implementation.
 + New Dispatcher implementation
 + Removed destroy methods
 + Simplified MultiMap
 + Simplified ServletHandler

jetty-4.0.D0 - 06 November 2001
 + 1.2 JSP API
 + 2.3 Servlet API
 + Added examples webapp from tomcat4
 + Branched at Jetty_3_1
 + Branched from Jetty_3_1 == Jetty_3_1_4
 + Jasper from tomcat4
 + Start SessionManager abstraction.

jetty-3.1.4 - 06 November 2001
 + Added RequestLogFormat to allow extensible request logs.
 + Default PathMap separator changed to ":,"
 + Generate session unbind events on a context.stop()
 + getRealPath accepts \ URI separator on platforms using \ file separator.
 + HTAccessHandler made stricter on misconfiguration
 + PathMap now ignores paths after ; or ? characters.
 + Remove old stuff from contrib that had been moved to extra
 + Support the ZZZ timezone offset format in DateCache

jetty-3.1.3 - 26 October 2001
 + Allow a per context UserRealm instance.
 + Correct dispatch to error pages with javax attributes set.
 + Fixed binary files in CVS
 + Fixed several problems with external role authentication. Role
   authentication in JBoss was not working correctly and there were possible
   object leaks. The fix required an API change to UserPrinciple and UserRealm.
 + Fixed Virtual hosts to case insensitive.
 + Fix security problem with trailing special characters. Trailing %00 enabled
   JSP source to be viewed or other servlets to be bypassed.
 + Improved FORM auth handling of role failure.
 + Improved Jasper debug output.
 + Improved ThreadedServer timeout defaults
 + PathMap spec separator changed from ',' to ':'. May be set with
   org.mortbay.http.PathMap.separators system property.
 + Upgraded JSSE to 1.0.2

jetty-3.1.2 - 13 October 2001
 + Added run target to ant
 + Added ServletHandler.sessionCount()
 + Added short delay to shutdown hook for JVM bug.
 + Changed 304 responses for Opera browser.
 + Changed JSESSIONID to jsessionid
 + Changed unsatisfiable range warnings to debug.
 + Fixed attr handling in XmlParser.toString
 + Fixed authentication role handling in FORM auth.
 + Fixed double entry on PathMap.getMatches
 + Fixed FORM Authentication username.
 + Fixed NotFoundHandler handling of unknown methods
 + Fixed request log date formatting
 + Fixed servlet handling of non session url params.
 + FORM authentication passes query params.
 + Further improvements in handling of shutdown.
 + Log OK state after thread low warnings.

jetty-3.1.1 - 27 September 2001
 + Correctly ignore auth-constraint descriptions.
 + Fixed jar manifest format - patched 28 Sep 2001
 + Fixed ServletRequest.getLocale().
 + Handle requestdispatcher during init.
 + Reduced verbosity of bad URL errors from IIS virus attacks
 + Removed incorrect warning for WEB-INF/lib jar files.
 + Removed JDK 1.3 dependancy
 + Use lowercase tags in html package to be XHTML-like.

jetty-3.1.0 - 21 September 2001
 + Added HandlerContext.registerHost
 + Added long overdue Tutorial documentation.
 + Fix .. handling in URI
 + Fix flush on stop bug in logs.
 + Fix FORM authentication on exact patterns
 + Fix Jetty.bat for spaces.
 + Fix param reading on CGI servlet
 + Fix REFFERER in CGI
 + Fix ResourceHandler cache invalidate.
 + Fix reuse of Resource
 + Fix ServletResponse.setLocale()
 + Improved closing of listeners.
 + Improved some other documentation.
 + New simplified jetty.bat
 + Optimized List creation
 + Removed win32 service.exe

jetty-3.1.rc9 - 02 September 2001
 + Added bin/orgPackage.sh script to change package names.
 + Added handlerContext.setClassPaths
 + Added lowResourcePersistTimeMs for more graceful degradation when we run out
   of threads.
 + Added support for Nonblocking listener.
 + Changed to org.mortbay domain names.
 + Fixed bug with non cookie sessions.
 + Fixed handling of rel form authentication URLs
 + Format cookies in HttpFields.
 + Form auth login and error pages relative to context path.
 + Patched Jasper to 3.2.3.

jetty-3.1.rc8 - 22 August 2001
 + Added HttpServer statistics
 + Allow contextpaths without leading /
 + Allow per context log files.
 + Buffer allocation
 + Don't add notfound context.
 + Fixed handling of default mime types
 + ISO8859 conversion
 + Many major and minor optimizations:
 + OutputStreamLogSink replaces WriterLogSink
 + Removed race from dynamic servlet initialization.
 + Separation of URL params in HttpHandler API.
 + StringMap
 + Support WEB-INF/web-jetty.xml configuration extension for webapps
 + Updated sponsors page
 + URI canonicalPath
 + URI pathAdd

jetty-3.1.rc7 - 09 August 2001
 + Added doco for Linux port redirection.
 + Added FORM authentication.
 + Added method handling to HTAccessHandler.
 + Added shutdown hooks to Jetty.Server to trap Ctl-C
 + Added UML diagrams to Jetty architecture documentation.
 + Added utility methods to ServletHandler for wrapping req/res pairs.
 + Don't persist connections if low on threads.
 + Dump Servlet displays cert chains
 + Fix bug in sendRedirect for HTTP/1.1
 + Fixed bug with session ID generation.
 + Fixed redirect handling by the CGI Servlet.
 + Fixed request.getPort for redirections from 80
 + Optimized HttpField handling to reduce object creatiyon.
 + Remove old context path specs
 + ServletRequest SSL attributes in line with 2.2 and 2.3 specs.
 + ServletResponse.sendRedirect puts URLs into absolute format.
 + Use Enumerations to reduce conversions for servlet API.

jetty-3.1.rc6 - 10 July 2001
 + Added Client authentication to the JsseListener
 + Added debug and logging config example to demo.xml
 + Added Get element to the XmlConfiguration class.
 + Added getResource to HandleContext.
 + Added Static calls to the XmlConfiguration class.
 + Avoid script vulnerability in error pages.
 + Cleaned up destroy handling of listeners and contexts.
 + Cleaned up Win32 Service server creation.
 + Close persistent HTTP/1.0 connections on missing Content-Length
 + Fixed a problem with Netscape and the acrobat plugin.
 + Fixed bug in B64Code. Optimised B64Code.
 + Fixed XmlParser to handle xerces1.3 OK
 + Improved debug output for IOExceptions.
 + Improved SSL debugging information.
 + KeyPairTool can now load cert chains.
 + KeyPairTool is more robust to provider setup.
 + Moved gimp image files to Jetty3Extra
 + Moved mime types and encodings to property bundles.
 + Removed getConfiguration from LifeCycleThread to avoid JMX clash.
 + RequestDispatch.forward() uses normal HandlerContext.handle() path if
   possible.
 + Updated to JSSE-1.0.2, giving full strength crypto.
 + Use exec for jetty.sh run
 + WebApps initialize resourceBase before start.
 + Win32 Service uses Jetty.Server instead of HttpServer.

jetty-3.1.rc5 - 01 May 2001
 + Added build target for mini.jetty.jar - see README.
 + Added HTaccessHandler to authenitcate against apache .htaccess files.
 + Added query param handling to ForwardHandler
 + Added ServletHandler().setUsingCookies().
 + Added UnixCrypt support to c.m.U.Password
 + Fixed EOF handling in MultiPartRequest.
 + Fixed forwarding to null pathInfo requests.
 + Fixed handling of empty responses at header commit.
 + Fixed handling of multiple cookies.
 + Fixed jetty.bat classpath problems.
 + Fixed ResourceHandler handling of ;JSESSIONID
 + Fixed sync of ThreadPool idleSet.
 + Major restructing of packages to separate servlet dependancies. c.m.XML  -
   moved XML dependant classes from c.m.Util c.m.HTTP - No servlet or XML
   dependant classes: c.m.Jetty.Servlet - moved from c.m.HTTP.Handler.Servlet
   c.m.Servlet - received some servlet dependant classes from HTTP.
 + Optimized canonical path calculations.
 + Request log contains bytes actually returned.
 + Warn and close connections if content-length is incorrectly set.

jetty-3.0.6 - 26 April 2001
 + Fixed EOF handlding in MultiPartRequest.
 + Fixed forwarding to null pathInfo requests.
 + Fixed handling of empty responses at header commit.
 + Fixed ResourceHandler handling of ;JSESSIONID
 + Fixed sync of ThreadPool idleSet.
 + Load-on-startup the JspServlet so that precompiled servlets work.

jetty-3.1.rc4 - 14 April 2001
 + Added idle thread getter to ThreadPool.
 + Include full versions of JAXP and Crimson
 + Load-on-startup the JspServlet so that precompiled servlets work.
 + Removed stray debug println from the Frame class.

jetty-3.0.5 - 14 April 2001
 + Branched from 3.1 trunk to fix major errors
 + Created better random session ID
 + Don't chunk if content length is known.
 + fixed getLocales handling of quality params
 + Fixed LineInput bug EOF
 + Fixed session invalidation unbind notification to conform with spec
 + Improved flush ordering for forwarded requests.
 + Load-on-startup the JspServlet so that precompiled servlets work.
 + Resource handler strips URL params like JSESSION.
 + Turned off range handling by default until bugs resolved

jetty-3.1.rc3 - 09 April 2001
 + Added ContentHandler Observer to XmlParser.
 + Allow webapp XmlParser to be observed for ejb-ref tags etc.
 + Cleaned up handling of exceptions thrown by servlets.
 + Created better random session ID
 + Frame handles more JIT stacks.
 + Handle zero length POSTs
 + Implemented multi-part ranges so that acrobat is happy.
 + Improved flush ordering for forwarded requests.
 + Improved ThreadPool stop handling
 + Simplified multipart response class.
 + Start session scavenger if needed.

jetty-3.1.rc2 - 30 March 2001
 + Added MultiException to throw multiple nested exceptions.
 + added options to turn off ranges and chunking to support acrobat requests.
 + fixed getLocales handling of quality params
 + fixed getParameter(name) handling for multiple values.
 + Improved handling of Primitive classes in XmlConfig
 + Improved logging of nested exceptions.
 + Lifecycle.start() may throw Exception
 + Only one instance of default MIME map.
 + Renamed getConnection to getHttpConnection
 + Use reference JAXP1.1 for XML parsing.y
 + Version 1.1 of configuration dtd supports New objects.

jetty-3.1.rc1 - 18 March 2001
 + Added Jetty documentation pages from JettyWiki
 + Cleaned up build.xml script
 + Fixed problem with ServletContext.getContext(uri)
 + Minimal handling of Servlet.log before initialization.
 + Moved JMX and SASL handling to Jetty3Extra release
 + Resource handler strips URL params like JSESSION.
 + Various SSL cleanups

jetty-3.1.rc0 - 23 February 2001
 + Added JMX management framework.
 + Changed getter and setter methods that did not conform to beans API.
 + Dynamic servlets may be restricted to Context classloader.
 + Fixed init order for unnamed servlets.
 + Fixed session invalidation unbind notification to conform with spec
 + Improved handling of primitives in utilities.
 + Improved InetAddrPort and ThreadedServer to reduce DNS lookups.
 + Reoganized packages to allowed sealed Jars
 + Socket made available via HttpConnection.
 + Use Thread context classloader as default context loader parent.

jetty-3.0.4 - 23 February 2001
 + Fixed LineInput bug with split CRLF.

jetty-3.0.3 - 03 February 2001
 + Allow Log to be disabled before initialization.
 + Fixed handling of directories without trailing /
 + Fixed pipelined request buffer bug.
 + Handle empty form content without exception.
 + Implemented web.xml servlet mapping to a JSP
 + Included new Jetty Logo

jetty-3.0.2 - 13 January 2001
 + Added etc/jetty.policy as example policy file.
 + Allow '+' in path portion of a URL.
 + Context specific security permissions.
 + Greatly improved buffering in ChunkableOutputStream
 + Handle unknown status reasons in HttpResponse
 + Ignore included response updates rather than IllegalStateException
 + Improved HTML.Block efficiency
 + Improved jetty.bat
 + Improved jetty.sh
 + Padded error bodies for IE bug.
 + Removed classloading stats which were causing circular class loading
   problems.
 + Replaced ResourceHandler FIFO cache with LRU cache.
 + Restructured demo site pages.
 + Try ISO8859_1 encoding if can't find ISO-8859-1

jetty-3.0.1 - 20 December 2000
 + Fixed value unbind notification for session invalidation.
 + Removed double null check possibility from ServletHolder

jetty-3.0.0 - 17 December 2000
 + Fixed rel path handling in default configurations.
 + Fixed rollover bug in WriterLogSink
 + Fixed taglib parsing
 + Fixed WriterLogSink init bug
 + Improved dtd resolution in XML parser.
 + Improved jetty.sh logging
 + Optional extract war files.
 + Use inner class to avoid double null check sync problems

jetty-3.0.0.rc8 - 13 December 2000
 + Added ForwardHandler
 + Change PathMap handling of /* to give precedence over suffix mapping.
 + Default log options changed if in debug mode.
 + Forward to welcome pages rather than redirect.
 + getSecurityHandler creates handler at position 0.
 + Improved exit admin handling
 + Jetty.Server catches init exceptions per server
 + Mapped *.jsp,*.jsP,*.jSp,*.jSP,*.Jsp,*.JsP,*.JSp,*.JSP
 + Optional alias checking added to FileResource.  Turned on by default on all
   platforms without the "/" file separator.
 + Patched jasper to tomcat 3.2.1
 + Protected META-INF as well as WEB-INF in web applications.
 + Removed security constraint on demo admin server.
 + Removed some unused variables.
 + Removed special characters from source.
 + SysV unix init script
 + Tidied handling of ".", ".." and "//" in resource paths

jetty-3.0.0.rc7 - 02 December 2000
 + Added Com.mortbay.HTTP.Handler.Servlet.Context.LogSink attribute to Servlet
   Context. If set, it is used in preference to the system log.
 + Added NotFoundServlet
 + Added range handling to ResourceHandler.
 + Allow dynamic servlets to be served from /
 + Auto add a NotFoundHandler if needed.
 + CGI servlet handles not found better.
 + Changed log options to less verbose defaults.
 + Conditionals apply to puts, dels and moves in ResourceHandler.
 + Depreciated RollOverLogSink and moved functionality to an improved
   WriterLogSink.
 + Don't set MIME-Version in response.
 + Double null lock checks use ThreadPool.__nullLockChecks.
 + Extended security constraints (see README and WebApp Demo).
 + Fixed security problem with lowercase WEB-INF uris on windows.
 + Handle multiple inits of same servlet class.
 + PUT, MOVE disabled in WebApplication unless defaults file is passed.
 + Set the AcceptRanges header.
 + Set thread context classloader during handler start/stop calls.
 + Split Debug servlet out of Admin Servlet.
 + ThreadedServer.forceStop() now makes a connection to itself to handle
   non-premptive close.
 + URIs accept all characters < 0xff.
 + WEB-INF protected by NotFoundServlet rather than security constraint.

jetty-3.0.0.rc6 - 20 November 2000
 + Added ServletWriter that can be disabled.
 + Added Win32 service support
 + Admin servlet uses unique links for IE.
 + Allow HttpMessage state to be manipulated.
 + Allow load-on-startup with no content.
 + Allow multiple set cookies.
 + Corrected a few of the many spelling mistakes.
 + don't include classes in release.
 + Don't set connection:close for normal HTTP/1.0 responses.
 + Don't start HttpServer log sink on add.
 + Fixed RollOverFileLogSink bug with extra log files.
 + Implemented customizable error pages.
 + Implemented resource aliases in HandlerContext - used by Servlet Context
 + Improved Log defaults
 + Javadoc improvements.
 + Map tablib configuration to resource aliases.
 + Prevent reloading dynamic servlets at different paths.
 + Put extra server and servlet info in header.
 + Reduced risk of double null check sync problem.
 + RequestDispatcher.forward() only resets buffer, not headers.
 + RequestDispatcher new queries params replace old.
 + Resource gets systemresources from it's own classloader.
 + Servlet init order may be negative.
 + Session cookies are given context path
 + Sessions try version 1 cookies in set-cookie2 header.
 + Simple stats in ContextLoader.
 + Version details in header can be suppressed with System property
   java.com.mortbay.HTTP.Version.paranoid
 + Warn for missing WEB-INF or web.xml
 + Webapps serve dynamics servlets by default.

jetty-3.0.0.rc5 - 12 November 2000
 + Added debug form to Admin servlet.
 + Allow null cookie values
 + Avoid jprobe race warnings in DateCache
 + Default writer encoding set by mime type if not explicitly set.
 + Implemented servlet load ordering.
 + Many javadoc cleanups.
 + Merged DynamicHandler into ServletHandler.
 + Moved JSP classpath hack to ServletHolder
 + Pass flush through ServletOut
 + Relax webapp rules, accept no web.xml or no WEB-INF
 + Removed Makefile build system.
 + RequestDispatcher can dispatch static resources.
 + Servlet exceptions cause 503 unavailable rather than 500 server error

jetty-2.4.9 - 12 November 2000
 + HtmlFilter handles non default encodings
 + HttpListener default max idle time = 20s
 + HttpListener ignore InterruptedIOExceptions
 + HttpRequest.write uses ISO8859_1 encoding.
 + Writing HttpRequests encodes path

jetty-3.0.0.rc4 - 06 November 2000
 + Fixed mime type mapping bug introduced in RC3
 + Fixed mis-synchronization in ThreadPool.stop()
 + Ignore more IOExceptions (still visible with debug).
 + Provide default JettyIndex.properties

jetty-3.0.0.rc3 - 05 November 2000
 + Added bin/jetty.sh run script.
 + Added context class path dynamic servlet demo
 + Added gz tgz tar.gz .z mime mappings.
 + Added HandlerContext.setHttpServerAccess for trusted contexts.
 + Changed ThreadPool.stop for IBM 1.3 JVM
 + Fixed default mimemap initialization bug
 + Further clean up of the connection close actions
 + Handle mime suffixes containing dots.
 + Implemented mime mapping in webapplications.
 + Moved unused classes from com.mortbay.Util to com.mortbay.Tools in new
   distribution package.
 + Optimized persistent connections by recycling objects
 + Prevent servlet setAttribute calls to protected context attributes.
 + Removed redundant context attributes.
 + Set MaxReadTimeMs in all examples
 + Set the thread context class loader in HandlerContext.handle
 + Strip ./ from relative resources.
 + upgraded build.xml to ant v1.2

jetty-3.0.0.rc2 - 29 October 2000
 + Accept HTTP/1. as HTTP/1.0 (for netscape bug).
 + Accept public DTD for XmlConfiguration (old style still supported).
 + Cleaned up non persistent connection close.
 + ErlEncoding treats params without values as empty rather than null.
 + Fixed thread name problem in ThreadPool
 + Pass file based classpath to JspServlet (see README).
 + Prevented multiple init of ServletHolder
 + Replaced ISO-8859-1 literals with StringUtil static

jetty-3.0.0.rc1 - 22 October 2000
 + Added CGI to demo
 + Added HashUserRealm and cleaned up security constraints
 + Added Multipart request and response classes from Jetty2
 + Added simple admin servlet.
 + All attributes in javax. java. and com.mortbay. name spaces to be set.
 + Cleaned up exception handling.
 + Initialize JSP with classloader.
 + Moved and simplified ServletLoader to ContextLoader.
 + Partial handling of 0.9 requests.
 + removed Thread.destroy() calls.

jetty-2.4.8 - 23 October 2000
 + Fixed bug with 304 replies with bodies.
 + Fixed closing socket problem
 + Improved win32 make files.

jetty-3.0.B05 - 18 October 2000
 + Added default webapp servlet mapping /servlet/name/*
 + Cleaned up response committing and flushing
 + Fixed JarFileResource to handle jar files without directories.
 + Handler RFC2109 cookies (like any browser handles them!)
 + Implemented security-role-ref for servlets
 + Implemented war file support
 + improved ant documentation.
 + Improved default log format for clarity.
 + Improved null returns to get almost clean watchdog test.
 + Improved path spec interpretation by looking at 2.3 spec
 + Java2 style classloading
 + Made test harnesses work with ant.
 + Protected servletConfig from downcast security problems
 + Removed most deprecation warnings
 + Separated context attributes and initParams.

jetty-3.0.B04 - 12 October 2000
 + Added modified version of JasperB3.2 for JSP
 + Added webdefault.xml for web applications.
 + Do not try multiple servlets for a request.
 + Filthy hack to teach jasper JspServer Jetty classpath
 + Fixed problem with session ID in paths
 + Implemented Context.getContext(uri)
 + Merged and renamed third party jars.
 + Moved FileBase to docroot
 + Redirect to index files, so index.jsp works.
 + Restricted context mapping to simple model for servlets.

jetty-3.0.B03 - 09 October 2000
 + Added append mode in RolloverFileLogSink
 + Added release script
 + Catch stop and destroy exceptions in HttpServer.stop()
 + Expanded import package.*; lines
 + Expanded leading tabs to spaces
 + Handle ignorable spaces in WebApplication
 + Handle ignorable spaces in XmlConfiguration
 + Implemented request dispatching.
 + Improved Context to Handler contract.
 + Improved handler toString
 + Improved Log rollover.
 + Made LogSink a Lifecycle interface
 + Parse but not handler startup ordering in web applications.
 + Pass object to LogSink
 + Redirect context only paths.
 + Redo dynamic servlets handling
 + Remove 411 checks as IE breaks this rule after redirect.
 + Removed last remnants JDK 1.1 support
 + Send request log via a LogSink
 + Simplified path translation and real path calculation.
 + Warn about explicit sets of WebApplication

jetty-2.4.7 - 06 October 2000
 + Added encode methods to URI
 + Allow Objects to be passed to LogSink
 + fixes to SSL doco
 + Improved win32 build
 + Set content length on errors for keep alive.
 + Support key and keystore passwords
 + Various improvements to  ServletDispatch, PropertyTree and associated
   classes.

jetty-3.0.B02 - 24 August 2000
 + Added CGI servlet
 + Fixed bug in TestRFC2616
 + Fixed HTTP/1.0 input close bug
 + Fixed LineInput bug with SSL giving CR pause LF.
 + Improved ThreadedServer stop and destroy
 + Use resources in WebApplication

jetty-3.0.B01 - 21 August 2000
 + Implemented more webapp configuration
 + Partial implementation of webapp securitycontraints
 + SSL implemented with JsseListener
 + Switched to the aelfred XML parser from microstar, which is only partially
   validating, but small and lightweight

jetty-2.4.6 - 16 August 2000
 + Added passive mode methods to FTP
 + com.mortbay.Util.KeyPairTool added to handle openSSL SSL keys.
 + JsseListener & SunJsseListener added and documented
 + Minor changes to compile with jikes.
 + Turn Linger off before closing sockets, to allow restart.

jetty-3.0.A99 - 10 August 2000
 + Added Resource abstraction
 + Added Xmlconfiguration utility
 + Implemented jetty.xml configuration
 + Make it compile cleanly with jikes.
 + Re-added commented out imports for JDK-1.1 compile
 + Removed FileBase. Now use ResourceBase instead
 + Replaced FileHandler with ResourceHandler
 + ServletLoader simplied and uses ResourcePath
 + Use SAX XML parsing instead of DOM for space saving.

jetty-3.0.A98 - 20 July 2000
 + Allow HttpRequest.toString() handles bad requests.
 + Fixed constructor to RolloverFileLogSink
 + Implemented Jetty demos and Site as Web Application.
 + Implemented WebApplicationContext
 + Improved synchronization on LogSink
 + ServletRequest.getServerPort() returns 80 rather than 0
 + Switched to JDK1.2 only

jetty-3.0.A97 - 13 July 2000
 + Added error handling to LifeCycleThread
 + Added WML mappings
 + Better tuned SocketListener parameters
 + Fixed makefiles for BSD ls
 + Fixed persistent commits with no content (eg redirect+keep-alive).
 + Formatted version in server info string.
 + implemented removeAttribute on requests
 + Implemented servlet getLocale(s).
 + Implemented servlet isSecure().
 + Less verbose debug
 + Protect setContentLength from a late set in default servlet HEAD handling.
 + Started RequestDispatcher implementation.
 + Tempory request log implementation

jetty-2.4.5 - 09 July 2000
 + Added HtmlExpireFilter and removed response cache revention from HtmlFilter.
 + Don't mark a session invalid until after values unbound.
 + Fixed transaction handling in JDBC wrappers
 + Formatted version in server info.

jetty-3.0.A96 - 27 June 2000
 + Fixed bug with HTTP/1.1 Head reqests to servlets.
 + Supressed un-needed chunking EOF indicators.

jetty-3.0.A95 - 24 June 2000
 + Fixed getServletPath for default "/"
 + Handle spaces in file names in FileHandler.

jetty-3.0.A94 - 19 June 2000
 + Added HandlerContext to allow grouping of handlers into units with the same
   file, resource and class configurations.
 + Cleaned up commit() and added complete() to HttpResponse
 + Implemented Sessions.
 + PathMap exact matches can terminate with ; or # for URL sessions and
   targets.
 + Updated license to clarify that commercial usage IS OK!

jetty-3.0.A93 - 14 June 2000
 + Lots of changes and probably unstable
 + Major rethink! Moved to 2.2 servlet API

jetty-3.0.A92 - 07 June 2000
 + Added HTML classes to jar
 + Fixed redirection bug in FileHandler

jetty-2.4.4 - 03 June 2000
 + Added build-win32.mak
 + Added HTML.Composite.replace
 + Added RolloverFileLogSink
 + Added uk.org.gosnell.Servlets.CgiServlet to contrib
 + BasicAuthHandler uses getResourcePath so it can be used behind request
   dispatching
 + FileHandler implements IfModifiedSince on index files.
 + HttpRequest.setRequestPath does not null pathInfo.
 + Improved LogSink configuration
 + Many debug call optimizations
 + Support System.property expansions in PropertyTrees.

jetty-3.0.A91 - 03 June 2000
 + Abstracted ServletHandler
 + Added HTML classes from Jetty2
 + Implemented realPath and getResource methods for servlets.
 + Improved LogSink mechanism
 + Simplified class loading
 + Simplified HttpServer configuration methods and arguments

jetty-3.0.A9 - 07 May 2000
 + File handler checks modified headers on directory indexes.
 + Fixed double chunking bug in SocketListener.
 + Improvided finally handling of output end game.
 + ServletLoader tries unix then platform separator for zip separator.

jetty-3.0.A8 - 04 May 2000
 + addCookie takes an int maxAge rather than a expires date.
 + Added LogSink extensible log architecture.
 + Added Tenlet class for reverse telnet.
 + Code.ignore only outputs when debug is verbose.
 + Moved Sevlet2_1 handler to com.mortbay.Servlet2_1
 + Servlet2_1 class loading re-acrchitected. See README.

jetty-2.4.3 - 04 May 2000
 + Allow CRLF in UrlEncoded
 + Pass Cookies with 0 max age to browser.

jetty-2.4.2 - 23 April 2000
 + Added GNUJSP to JettyServer.prp file.
 + Added LogSink and FileLogSink classes to allow extensible Log handling.
 + Handle nested RequestDispatcher includes.
 + Modified GNUJSP to prevent close in nested requests.

jetty-3.0.A7 - 15 April 2000
 + Added InetGateway to help debug IE5 problems
 + added removeValue method to MultiMap
 + fixed flush problem with chunked output for IE5
 + Include java 1.2 source hierarchy
 + removed excess ';' from source

jetty-2.4.1 - 09 April 2000
 + Fixed bug in HtmlFilter for tags split between writes.
 + Removed debug println from ServletHolder.
 + Set encoding before exception in FileHandler.

jetty-3.0.A6 - 09 April 2000
 + added bin/useJava2Collections to convert to JDK1.2
 + Dates forced to use US locale
 + Improved portability of Frame and Debug.
 + Integrated skeleton 2.1 Servlet container
 + Removed Converter utilities and InetGateway.

jetty-2.4.0 - 24 March 2000
 + Absolute URIs are returned by getRequestURI (if sent by browser).
 + Added doc directory with a small start
 + Added per servlet resourceBase configuration.
 + Added VirtualHostHandler for virtual host handling
 + Fixed bug with RequestDispatcher.include()
 + Fixed caste problem in UrlEncoded
 + Fixed null pointer in ThreadedServer with stopAll
 + Form parameters only decoded for POSTs
 + Implemented full handling of cookie max age.
 + Improved parsing of stack trace in debug mode.
 + Moved SetUID native code to contrib hierarchy
 + RequestDispatcher handles URI parameters
 + Upgraded to gnujsp 1.0.0

jetty-2.3.5 - 25 January 2000
 + Added configuration option to turn off Keep-Alive in HTTP/1.0
 + Added contrib/com/kiwiconsulting/jetty JSSE SSL adaptor to release.
 + Allow configured servlets to be auto reloaded.
 + Allow properties to be configured for dynamic servlets.
 + Fixed expires bug in Cookies
 + Fixed nasty bug with HTTP/1.1 redirects.
 + Force locale of date formats to US.
 + ProxyHandler sends content for POSTs etc.

jetty-2.3.4 - 18 January 2000
 + Cookie map keyed on domain as well as name and path.
 + DictionaryConverter handles null values.
 + Fixed IllegalStateException handling in DefaultExceptionHandler
 + Fixed interaction with resourcePaths and proxy demo.
 + Improved HtmlFilter.activate header modifications.
 + include from linux rather than genunix for native builds
 + MethodTag.invoke() is now public.
 + Servlet properties allow objects to be stored.
 + URI decodes applies URL decoding to the path.

jetty-3.0.A5 - 19 October 1999
 + Do our own URL string encoding with 8859-1
 + Replaced LF wait in LineInput with state boolean.
 + Use char array in UrlEncoded.decode
 + Use ISO8859_1 instead of UTF8 for headers etc.

jetty-2.3.3 - 19 October 1999
 + Do our own URL encoding with ISO-8859-1
 + HTTP.HTML.EmbedUrl uses contents encoding.
 + Replaced UTF8 encoding with ISO-8859-1 for headers.
 + Use UrlEncoded for form parameters.

jetty-2.3.2 - 17 October 1999
 + Fixed getReader bug with HttpRequest.
 + Updated UrlEncoded with Jetty3 version.

jetty-3.0.A4 - 16 October 1999
 + Added LF wait after CR to LineInput.
 + Basic Authentication Handler.
 + Request attributes
 + UTF8 in UrlDecoded.decodeString.

jetty-2.3.1 - 14 October 1999
 + Added assert with no message to Code
 + Added Oracle DB adapter
 + Changed demo servlets to use writers in preference to outputstreams
 + Fixed GNUJSP 1.0 resource bug.
 + Force UTF8 for FTP commands
 + Force UTF8 for HTML
 + HTTP/1.0 Keep-Alive (about time!).
 + NullHandler/Server default name.name.PROPERTIES to load
   prefix/name.name.properties
 + Prevented thread churn on idle server.
 + ThreadedServer calls setSoTimeout(_maxThreadIdleMs) on accepted sockets.
   Idle reads will timeout.
 + Use UTF8 in HTTP headers

jetty-3.0.A3 - 14 October 1999
 + Added LifeCycle interface to Utils implemented by ThreadPool,
   ThreadedServer, HttpListener & HttpHandler
 + Added service method to HttpConnection for specialization.
 + MaxReadTimeMs added to ThreadedServer.
 + StartAll, stopAll and destroyAll methods added to HttpServer.

jetty-3.0.A2 - 13 October 1999
 + Added cookie support and demo.
 + Cleaned up Util TestHarness.
 + Fixed LineInput problem with repeated CRs
 + HEAD handling.
 + HTTP/1.0 Keep-alive (about time!)
 + NotFound Handler
 + OPTION * Handling.
 + Prevent entity content for responses 100-199,203,304
 + Reduced flushing on writing response.
 + TRACE handling.
 + UTF8 handling on raw output stream.
 + Virtual Hosts.

jetty-3.0.A1 - 12 October 1999
 + Added HttpHandler interface with start/stop/destroy lifecycle
 + Added MultiMap for common handling of multiple valued parameters.
 + Added parameters to HttpRequest
 + Added PathMap implementing mapping as defined in the 2.2 API specification
   (ie. /exact, /prefix/*, *.extention & default ).
 + Implemented simple extension architecture in HttpServer.
 + LineInput uses own buffering and uses character encodings.
 + Quick port of FileHandler
 + Setup demo pages.
 + Updated HttpListener is start/stop/destroy lifecycle.

jetty-3.0.A0 - 09 October 1999
 + Added generalized HTTP Connection.
 + Added support for servlet 2.2 outbut buffer control.
 + Added support for transfer and content encoding filters.
 + Cleaned up chunking code to use LineInput and reduce buffering.
 + Cleanup and abstraction of ThreadPool.
 + Cleanup of HttpRequest and decoupled from Servlet API
 + Cleanup of HttpResponse and decoupled from Servlet API
 + Cleanup of LineInput, using 1.2 Collections.
 + Cleanup of URI, using 1.2 Collections.
 + Cleanup of UrlEncoded, using 1.2 Collections.
 + Created RFC2616 test harness.
 + Extended URI to handle absolute URLs
 + Generalized notification of outputStream events.
 + gzip and deflate request transfer encodings
 + HttpExceptions now produce error pages with specific detail of the
   exception.
 + HttpMessage supports chunked trailers.
 + HttpMessage supports message states.
 + Moved com.mortbay.Base classes to com.mortbay.Util
 + Moved HttpInput/OutputStream to ChunkableInput/OutputStream.
 + Split HttpHeader into HttpFields and HttpMessage.
 + Started fresh repository in CVS
 + TE field coding and trailer handler
 + ThreadedServer based on ThreadPool.

jetty-2.3.0 - 05 October 1999
 + Added SetUID class with native Unix call to set the effective User ID.
 + FTP closes files after put/get.
 + FTP uses InetAddress of command socket for data socket.

jetty-2.3.0A - 22 September 1999
 + Added "Powered by Jetty" button.
 + Added BuildJetty.java file.
 + Added GNUJSP 1.0 for the JSP 1.0 API.
 + Expanded tabs to spaces in source.
 + Made session IDs less predictable and removed race.
 + ServerContext available to HtmlFilters via context param
 + Use javax.servlet classes from JWSDK1.0

jetty-2.2.8 - 15 September 1999
 + Added disableLog() to turn off logging.
 + Allow default table attributes to be overriden.
 + Fixed bug in Element.attribute with empty string values.
 + Improved quoting in HTML element values
 + Made translation of getRequestURI() optional.
 + Removed recursion from TranslationHandler

jetty-2.2.7 - 09 September 1999
 + Added default row, head and cell elements to Table.
 + Added GzipFilter for content encoding.
 + FileHandler passes POST request through if the file does not exist.
 + Reverted semantics of getRequestURI() to return untranslated URI.

jetty-2.2.6 - 05 September 1999
 + Added destroy() method on all HttpHandlers.
 + Added ServletRunnerHandler to the contrib directories.
 + Allow the handling of getPathTranslated to be configured in ServletHandler.
 + class StyleLink added.
 + Cookies always available from getCookies.
 + Cookies parameter renamed to CookiesAsParameters
 + cssClass, cssID and style methods added to element.
 + FileHandler does not server files ending in '/'
 + Fixed Cookie max age order of magnitude bug.
 + HttpRequest.getSession() always returns a session as per the latest API
   spec.
 + Ignore duplicate single valued headers, rather than reply with bad request,
   as IE4 breaks the rules.
 + media added to Style
 + New implementation of ThreadPool, avoids a thread leak problem.
 + Removed JRUN options from ServletHandler configuration.
 + ServletHandler.destroy destroys all servlets.
 + SPAN added to Block
 + Updated HTML package to better support CSS:

jetty-2.2.5 - 19 August 1999
 + Always close connection after a bad request.
 + Better default handling of ServletExceptions
 + Close loaded class files so Win32 can overwrite them before GC (what a silly
   file system!).
 + Don't override the cookie as parameter option.
 + Fixed bug with closing connections in ThreadedServer
 + Improved error messages from Jetty.Server.
 + Limited growth in MultiPartResponse boundary.
 + Made start and stop non final in ThreadedServer
 + Set Expires header in HtmlFilter.

jetty-2.2.4 - 02 August 1999
 + Better help on Jetty.Server
 + Fixed bugs in HtmlFilter parser and added TestHarness.
 + HtmlFilter blanks IfModifiedSince headers on construction
 + HttpRequests may be passed to HttpFilter constructors.
 + Improved cfg RCS script.
 + ThreadedServer can use subclasses of Thread.

jetty-2.2.3 - 27 July 1999
 + Added stop call to HttpServer, used by Exit Servlet.
 + FileHandler defaults to allowing directory access.
 + Fixed parser bug in HtmlFilter
 + Improved performance of com.mortbay.HTML.Heading
 + JDBC tests modified to use cloudscape as DB.
 + Made setInitialize public in ServletHolder
 + Simplified JDBC connection handling so that it works with Java1.2 - albeit
   less efficiently.

jetty-2.2.2 - 22 July 1999
 + File handler passes through not allowed options for non existant files.
 + Fixed bug in com.mortbay.Util.IO with thread routines.
 + Fixed bug in HtmlFilter that prevented single char buffers from being
   written.
 + Fixed bug with CLASSPATH in FileJarServletLoader after attempt to load from
   a jar.
 + Implemented getResourceAsStream in FileJarServletLoader
 + Improved com.mortbay.Base.Log handling of different JVMs
 + Minor fixes to README
 + Moved more test harnesses out of classes.
 + NotFoundHandler can repond with SC_METHOD_NOT_ALLOWED.

jetty-2.2.1 - 18 July 1999
 + Added optional resourceBase property to HttpConfiguration. This is used as a
   URL prefix in the getResource API and was suggested by the JSERV and Tomcat
   implementors.
 + Added TerseExceptionHandler
 + Comma separate header fields.
 + Decoupled ExceptionHandler configuration from Handler stacks. Old config
   style will produce warning and Default behavior. See new config file format
   for changes.
 + Handle continuation lines in HttpHeader.
 + HtmlFilter resets last-modified and content-length headers.
 + Ignore IOException in ThreadedServer.run() when closing.
 + Implemented com.mortbay.Util.IO as a ThreadPool
 + Less verbose debug in PropertyTree
 + Limit maximum line length in HttpInputStream.
 + Protect against duplicate single valued headers.
 + Response with SC_BAD_REQUEST rather than close in more circumstances

jetty-2.2.0 - 01 July 1999
 + Added Protekt SSL HttpListener
 + Exit servlet improved (a little).
 + Fixed some of the javadoc formatting.
 + Improved feature description page.
 + Moved GNUJSP and Protekt listener to a contrib hierarchy.
 + ThreadedServer.stop() closes socket before interrupting threads.

jetty-2.2.Beta4 - 29 June 1999
 + Added comments to configuration files.
 + Added getGlobalProperty to Jetty.Server and used this to configure default
   page type.
 + Added JettyMinimalDemo.prp as an example of an abbreviated configuration.
 + Added property handling to ServletHandler to read JRUN servlet configuration
   files.
 + Altered meaning of * in PropertyTree to assist in abbreviated configuration
   files.
 + Expanded Mime.prp file
 + FileHandler flushes files from cache in DELETE method.
 + Made ServerSocket and accept call generic in ThreadedServer for SSL
   listeners.
 + Options "allowDir" added to FileHandler.
 + Restructured com.mortbay.Jetty.Server for better clarity and documentation.
 + ThreadedServer.stop() now waits until all threads are stopped.
 + Updated README.txt

jetty-2.2.Beta3 - 22 June 1999
 + Added alternate constructors to HTML.Include for InputStream.
 + Added file cache to FileHandler
 + Applied contributed patch of spelling and typo corrections
 + Fixed bug in HttpResponse flush.
 + Fixed file and socket leaks in Include and Embed tags.
 + Implemented efficient version of ServletContext.getResourceAsStream() that
   does not open a new socket connection (as does getResource()).
 + Improved Block.write.
 + LookAndFeelServlet uses getResourceAsStream to get the file to wrap. This
   allows it to benefit from any caching done and to wrap arbitrary content
   (not just files).
 + Ran dos2unix on all text files
 + Re-implemented ThreadedServer to improve and balance performance.
 + Restructure demo so that LookAndFeel content comes from simple handler
   stack.
 + Server.shutdown() clears configuration so that server may be restarted in
   same virtual machine.

jetty-2.2.Beta2 - 12 June 1999
 + Added all write methods to HttpOutputStream$SwitchOutputStream
 + Added com.mortbay.Jetty.Server.shutdown() for gentler shutdown of server.
   Called from Exit servlet
 + Handle  path info of a dynamic loaded servlets and correctly set the servlet
   path.
 + HttpRequest.getParameterNames() no longer alters the order returned by
   getQueryString().
 + Standardized date format in persistent cookies.

jetty-2.2.Beta1 - 07 June 1999
 + Allow configuration of MinListenerThreads, MaxListenerThreads,
   MaxListenerThreadIdleMs
 + Close files after use to avoid "file leak" under heavy load.
 + Defined abstract ServletLoader, derivations of which can be specified in
   HttpConfiguration properties.
 + Destroy requests and responses to help garbage collector.
 + Don't warn about IOExceptions unless Debug is on.
 + Fixed cache in FileJarServletLoader
 + Fixed incorrect version numbers in a few places.
 + Fixed missing copyright messages from some contributions
 + HtmlFilter optimized for being called by a buffered writer.
 + Implemented all HttpServer attribute methods by mapping to the
   HttpConfiguration properties.  Dynamic reconfiguration is NOT supported by
   these methods (but we are thinking about it).
 + Improved ThreadPool synchronization and added minThreads.
 + Included GNUJSP 0.9.9
 + Limit the job queue only grow to the max number of threads.
 + Optional use of DateCache in log file format
 + Restructure ThreadedServer to reduce object creation.

jetty-2.2.Beta0 - 31 May 1999
 + Added "Initialize" attribute to servlet configuration to allow servlet to be
   initialized when loaded.
 + Added HttpResponse.requestHandled() method to avoid bug with servlet doHead
   method.
 + Added Page.rewind() method to allow a page to be written multiple times
 + Handle malformed % characters in URLs.
 + HttpRequest.getCookies returns empty array rather than null for no cookies.
 + Included and improved version of ThreadPool for significant performance
   improvement under high load.
 + Included contributed com.mortbay.Jetty.StressTester class
 + LogHandler changed to support only a single outfile and optional append.
 + Removed support for STF
 + Servlet loader handles jar files with different files separator.
 + ThreadedServer gently shuts down.
 + Token effort to keep test files out of the jar

jetty-2.2.Alpha1 - 07 May 1999
 + Call destroy on old servlets when reloading.
 + Dynamic servlets can have autoReload configured
 + Fixed bug in SessionDump
 + Made capitalization of config file more consistent(ish)
 + ServletHolder can auto reload servlets
 + Wait for requests to complete before reloading.

jetty-2.2.Alpha0 - 06 May 1999
 + Added reload method to ServletHolder, but no way to call it yet.
 + Added ServletLoader implementation if ClassLoader.
 + Changed options for FileServer
 + Dynamic loading of servlets.
 + Fixed date overflow in Cookies
 + HttpHandlers given setProperties method to configure via Properties.
 + HttpListener class can be configured
 + HttpResponse.sendError avoids IllegalStateException
 + Implemented ServletServer
 + Improved PropertyTree implementation
 + Improved SessionDump servlet
 + Mime suffix mapping can be configured.
 + New Server class using PropertyTree for configuration
 + Old Jetty.Server class renamed to Jetty.Server21
 + Removed historic API from sessions
 + Removed SimpleServletServer

jetty-2.1.7 - 22 April 1999
 + Fixed showstopper bug with getReader and getWriter in requests and
   responses.
 + HttpFilter uses package interface to get HttpOutputStream

jetty-2.1.6 - 21 April 1999
 + Added additional date formats for HttpHeader.getDateHeader
 + New simpler version of PropertyTree
 + Reduced initial size of most hashtables to reduce default memory overheads.
 + Return EOF from HttpInputStream that has a content length.
 + Throw IllegalStateException as required from gets of
   input/output/reader/writer in requests/responses.
 + Updated PropertyTreeEditor

jetty-2.1.5 - 15 April 1999
 + Added setType methods to com.mortbay.FTP.Ftp
 + Fixed alignment bug in TableForm
 + Fixed bug in ServletDispatch for null pathInfo
 + Fixed bugs with invalid sessions
 + Form parameters protected against multiple decodes when redirected.
 + HtmlFilter now expands <!=SESSION> to the URL encoded session if required.
 + Implemented HttpRequest.getReader()
 + Instrumented most of the demo to support URL session encoding.
 + Moved SessionHandler to front of stacks
 + Page factory requires response for session encoding
 + Reduced session memory overhead of sessions
 + Removed RFCs from package
 + Servlet log has been diverted to com.mortbay.Base.Log.event() Thus debug
   does not need to be turned on to see servlet logs.
 + Session URL encoding fixed for relative URLs.

jetty-2.1.4 - 26 March 1999
 + fixed bug in getRealPath
 + Fixed problem compiling PathMap under some JDKs.
 + getPathTranslated now call getRealPath with pathInfo (as per spec).
 + HttpRequest attributes implemented.
 + pathInfo returns null for zero length pathInfo (as per spec). Sorry if this
   breaks your servlets - it is a pain!
 + Reduced HTML dependence in HTTP package to allow minimal configuration
 + Session max idle time implemented.
 + Tightened license agreement so that binary distributions are required to
   include the license file.

jetty-2.1.3 - 19 March 1999
 + Added support for suffixes to PathMap
 + Included GNUJSP implementation of Java Server Pages
 + Use Java2 javadoc

jetty-2.1.2 - 09 March 1999
 + API documentation for JSDK 2.1.1
 + Cascading style sheet HTML element added.
 + Converted most servlets to HttpServlets using do Methods.
 + Fixed trailing / bug in FileHandler (again!).
 + JSDK 2.1.1

jetty-2.1.1 - 05 March 1999
 + com.mortbay.Base.DateCache class added and used to speed date handling.
 + Fast char buffer handling in HttpInputStream
 + Faster version of HttpHeader.read()
 + Faster version of HttpInputStream.readLine().
 + Faster version of HttpRequest
 + Handle '.' in configured paths (temp fix until PropertyTrees)
 + Reduced number of calls to getRemoteHost for optimization
 + Size all StringBuffers

jetty-2.1.0 - 22 February 1999
 + Deprecated com.mortbay.Util.STF
 + getServlet methods return null.
 + image/jpg -> image/jpeg
 + PropertyTrees (see new Demo page)
 + ServletDispatch (see new Demo page)
 + Session URL Encoding

jetty-2.1.B1 - 13 February 1999
 + Added video/quicktime to default MIME types.
 + Fixed bug with if-modified-since in FileHandler
 + Fixed bug with MultipartRequest.
 + Implemented getResource and getResourceAsStream (NOT Tested!).
 + Implemented Handler translations and getRealPath.
 + Implemented RequestDispatcher (NOT Tested!).
 + Improved handling of File.separator in FileHandler.
 + Replace package com.mortbay.Util.Gateway with class
   com.mortbay.Util.InetGateway
 + Updated DefaultExceptionHandler.
 + Updated InetAddrPort.
 + Updated URI.

jetty-2.1.B0 - 30 January 1999
 + Added plug gateway classes com.mortbay.Util.Gateway
 + Added support for PUT, MOVE, DELETE in FileHandler
 + FileHandler now sets content length.
 + Fixed command line bug with SimpleServletConfig
 + Minor changes to support MS J++ and its non standard language extensions -
   MMMmmm should have left it unchanged!
 + Uses JSDK2.1 API, but not all methods implemented.

jetty-2.0.5 - 15 December 1998
 + added getHeaderNoParams
 + Temp fix to getCharacterEncoding

jetty-2.0.4 - 10 December 1998
 + Implement getCharacterEncoding
 + Improved default Makefile behaviour
 + Improved error code returns
 + Portability issues solved for Apple's
 + Removed MORTBAY_HOME support from Makefiles
 + Use real release of JSDK2.0 (rather than beta).

jetty-2.0.3 - 13 November 1998
 + Fix bug with index files for Jetty.Server. Previously servers configured
   with com.mortbay.Jetty.Server would not handle index.html files.  Need to
   make this configurable in the prp file.
 + Fixed errors in README file: com.mortbay.Jetty.Server was called
   com.mortbay.HTTP.Server
 + Limit threads in ThreadedServer and low priority listener option greatly
   improve performance under worse case loads.

jetty-2.0.2 - 01 November 1998
 + Add thread pool to threaded server for significant performance improvement.
 + Buffer files during configuration
 + Buffer HTTP Response headers.
 + Use JETTY_HOME rather than MORTBAY_HOME for build environment

jetty-2.0.1 - 27 October 1998
 + Released under an Open Source license.

jetty-2.0.0 - 25 October 1998
 + Added multipart/form-data demo.
 + Fixed Code.formatObject handling of null objects.
 + Removed Chat demo (too many netscape dependencies).
 + Removed exceptional case from FileHandler redirect.

jetty-2.0.Beta3 - 29 September 1998
 + Added com.mortbay.HTTP.MultiPartRequest to handle file uploads
 + Added com.mortbay.Jetty.Server (see README.Jetty)
 + Demo converted to an instance of com.mortbay.Jetty.Server
 + Fixed Log Handler again.
 + Ignore exception from HttpListener
 + Properly implemented multiple listening addresses
 + Send 301 for directories without trailing / in FileHandler

jetty-2.0Beta2 - 01 July 1998
 + Fixed Log Handler for HTTP/1.1
 + Slight improvement in READMEEs

jetty-2.0Beta1 - 01 June 1998
 + Fixed bug with calls to service during initialization of servlet
 + Handle full URLs in HTTP requests (to some extent)
 + Improved performance of Code.debug() calls, significantly in the case of non
   matching debug patterns.
 + Improved performance with special asciiToLowerCase
 + Provided addSection on com.mortbay.HTML.Page
 + Provided reset on com.mortbay.HTML.Composite.
 + Proxy demo in different server instance
 + Warn if MSIE used for multi part MIME.

jetty-2.0Alpha2 - 01 May 1998
 + Added date format to Log
 + Added timezone to Log
 + Handle params in getIntHeader and getDateHeader
 + Handle Single Threaded servlets with servlet pool
 + JDK1.2 javax.servlet API
 + Removed HttpRequest.getByteContent
 + Use javax.servlet.http.Cookie
 + Use javax.servlet.http.HttpSession
 + Use javax.servlet.http.HttpUtils.parsePostData

jetty-1.3.5 - 01 May 1998
 + Added date format to Log
 + Correct handling of multiple parameters
 + Debug triggers added to com.mortbay.Base.Code
 + Fixed socket inet bug in FTP

jetty-2.0Alpha1 - 08 April 1998
 + accept chunked data
 + Add HTTP/1.1 Date: header
 + Correct formatting of Date HTTP headers
 + Debug triggers added to com.mortbay.Base.Code
 + Fixed forward bug with no port number
 + handle extra spaces in HTTP headers
 + Handle file requests with If-Modified-Since: or If-Unmodified-Since:
 + Handle HEAD properly
 + Handle HTTP/1.1 Host: header
 + HttpTests test harness
 + persistent connections
 + Really fixed handling of multiple parameters
 + Removed HttpRequestHeader class
 + Requires Host: header for 1.1 requests
 + Send 100 Continue for HTTP/1.1 requests (concerned about push???)
 + Send Connection: close
 + Sends chunked data for 1.1 responses of unknown length.

jetty-1.3.4 - 15 March 1998
 + Dump servlet enhanced to exercise these changes.
 + Fixed handling of multiple parameters in query and form content.
   "?A=1%2C2&A=C%2CD" now returns two values ("1,2" & "C,D") rather than 4.
 + ServletHandler now takes an optional file base directory name which is used
   to set the translated path for pathInfo in servlet requests.

jetty-1.3.3
 + Closed exception window in HttpListener.java
 + Fixed TableForm.addButtonArea bug.
 + TableForm.extendRow() uses existing cell

jetty-1.3.2
 + Added per Table cell composite factories
 + Fixed proxy bug with no port number

jetty-1.3.1
 + Better handling of InvocationTargetException in debug
 + ForwardHandler only forwards as http/1.0 (from Tobias.Miller)
 + Improved parsing of stack traces
 + Minor fixes in SmtpMail
 + Minor release adjustments for Tracker

jetty-1.3.0
 + Added DbAdaptor to JDBC wrappers
 + Beta release of Tracker

jetty-1.2.0
 + Alternate look and feel for Jetty
 + Better Debug configuration
 + DebugServlet
 + Fixed install bug for nested classes
 + Reintroduced STF

jetty-1.1.1
 + Improved documentation

jetty-1.1
 + Improved connection caching in java.mortbay.JDBC
 + Moved HttpCode to com.mortbay.Util

jetty-1.0.1
 + Bug fixes

jetty-1.0
 + First release in com.mortbay package structure
 + Included Util, JDBC, HTML, HTTP, Jetty
<|MERGE_RESOLUTION|>--- conflicted
+++ resolved
@@ -1,8 +1,5 @@
-<<<<<<< HEAD
 jetty-10.0.0-SNAPSHOT
 
-jetty-9.4.3-SNAPSHOT
-=======
 jetty-9.4.4-SNAPSHOT
 
 jetty-9.4.3.v20170317 - 17 March 2017
@@ -66,7 +63,6 @@
  + 1396 Set-Cookie produced by Jetty is invalid for RFC6265 and Chrome
  + 1399 SlowClientTest is failing on CI
  + 1401 HttpOutput.recycle() does not clear the write listener
->>>>>>> dc759db0
 
 jetty-9.4.2.v20170220 - 20 February 2017
  + 612 Support HTTP Trailer
